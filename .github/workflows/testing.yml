--- conflicted
+++ resolved
@@ -75,7 +75,6 @@
           cache: pip
           cache-dependency-path: pyproject.toml
 
-<<<<<<< HEAD
       - name: Set up Docker Buildx
         uses: docker/setup-buildx-action@v3
 
@@ -86,12 +85,11 @@
           files: tests/integration/dockerfiles/docker-bake.hcl
           set: |
             *.cache-from=type=gha,scope=global
-=======
+
       - name: Install mongo-tools
         run: |
           wget https://fastdl.mongodb.org/tools/db/mongodb-database-tools-ubuntu2204-x86_64-100.10.0.deb
           sudo apt install ./mongodb-database-tools-*-100.10.0.deb
->>>>>>> 29eb2dc1
 
       - name: Install dependencies
         run: |
