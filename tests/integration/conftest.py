from __future__ import annotations

import os
import random
import shutil
import socket
import tempfile
import time
from functools import partialmethod
from pathlib import Path

import docker
import fabric
import pytest
from docker.models.containers import Container


@pytest.fixture(autouse=True)
def mock_fabric_run(monkeypatch) -> None:
    monkeypatch.setattr(
        fabric.Connection, "run", partialmethod(fabric.Connection.run, in_stream=False)
    )


def _get_free_port(upper_bound=90_000):
    """Returns a random free port, with an upper bound.

    The upper bound is required as Docker does not have
    permissions on high port numbers on some systems.

    """
    port = upper_bound + 1
    attempts = 0
    max_attempts = 10
    while port > upper_bound and attempts < max_attempts:
        sock = socket.socket()
        sock.bind(("", 0))
        port = sock.getsockname()[1]
        attempts += 1

    if attempts == max_attempts:
        raise RuntimeError(
            f"Could not find a free port to use with the provided {upper_bound=}."
        )

    return port


def _get_random_name(length=6):
    return "".join(random.choice("abcdef") for _ in range(length))


@pytest.fixture(scope="session")
def slurm_ssh_port():
    """The exposed local port for SSH connections to the queue container."""
    return _get_free_port()


@pytest.fixture(scope="session")
def sge_ssh_port():
    """The exposed local port for SSH connections to the queue container."""
    return _get_free_port()


@pytest.fixture(scope="session")
def db_port():
    """The exposed local port for connections to the MongoDB stores."""
    return _get_free_port()


@pytest.fixture(scope="session")
def docker_client():
    return docker.from_env()


def build_and_launch_container(
    docker_client: docker.client.DockerClient,
    dockerfile: Path | None = None,
    image_name: str | None = None,
    ports: dict[str, int] | None = None,
    buildargs: dict[str, str] | None = None,
):
    """Builds and/or launches a container, returning the container object.

    Parameters
    ----------
        docker_client: The local docker client.
        dockerfile: An optional location of a dockerfile to build.
        image_name: Either the tag to attach to the built image, or an image
            name to pull from the web (may require authenticated docker client).
        ports: A port specification to use for the launched container.

    Yields
    ------
        The launched container object, then stops the container after use.

    """
    if dockerfile is not None:
        print(f" * Building {image_name}")
        _, logs = docker_client.images.build(
            path=str(Path(__file__).parent.parent.parent.resolve()),
            dockerfile=dockerfile,
            buildargs=buildargs,
            tag=image_name,
            rm=True,
            quiet=False,
        )

        for step in logs:
            if step.get("stream"):
                print(step["stream"], end="")

    try:
        print(f"\n * Launching container for {image_name}...")
        container = docker_client.containers.run(
            image_name,
            detach=True,
            remove=False,
            auto_remove=False,
            tty=True,
            ports=ports,
        )
        assert isinstance(container, Container)
        print(" * Waiting for container to be ready...", end="")
        max_retries = 30
        while (retries := 0) < max_retries:
            if container.status == "running":
                print(f"\n{container.logs().decode()}\n")
                print(f"\n * Container {container.id} launched.")
                break
            if container.status == "exited":
                logs = f"\n{container.logs().decode()}\n"
                pytest.fail(
                    f"Container {container.name!r} ({container.image}) exited before being ready.\nFull logs: {logs}"
                )
            print(".", end="")
            time.sleep(1)
            retries += 1
            container.reload()
        else:
            logs = f"\n{container.logs().decode()}\n"
            pytest.fail(
                f"Container {container.name!r} ({container.image}) did not start in time. Full\nlogs: {logs}"
            )

        yield container
    finally:
        try:
            print(f"\n * Stopping container {container.id}...")
            try:
                container.stop()
            except (docker.errors.APIError, docker.errors.NotFound):
                pass
            try:
                container.kill()
            except (docker.errors.APIError, docker.errors.NotFound):
                pass
            try:
                container.remove()
            except (docker.errors.APIError, docker.errors.NotFound):
                pass
            print(" * Done!")
        except Exception as exc:
            print(f" x Failed to stop container: {exc}")


@pytest.fixture(scope="session", autouse=True)
def slurm_container(docker_client, slurm_ssh_port):
    """Build and launch a container running Slurm and SSH, exposed on a random available
    port."""
    ports = {"22/tcp": slurm_ssh_port}
    yield from build_and_launch_container(
        docker_client,
        Path("./tests/integration/dockerfiles/Dockerfile"),
        "jobflow-remote-slurm:latest",
        ports=ports,
        buildargs={"QUEUE_SYSTEM": "slurm"},
    )


@pytest.fixture(scope="session", autouse=True)
def sge_container(docker_client, sge_ssh_port):
    """Build and launch a container running SGE and SSH, exposed on a random available
    port."""
    ports = {"22/tcp": sge_ssh_port}
    yield from build_and_launch_container(
        docker_client,
        Path("./tests/integration/dockerfiles/Dockerfile"),
        "jobflow-remote-sge:latest",
        ports=ports,
        buildargs={"QUEUE_SYSTEM": "sge"},
    )


@pytest.fixture(scope="session", autouse=True)
def mongo_container(docker_client, db_port):
    """Build and launch a container running MongoDB, exposed on a random available
    port."""
    ports = {"27017/tcp": db_port}
    yield from build_and_launch_container(
        docker_client,
        dockerfile=None,
        image_name="mongo:7",
        ports=ports,
    )


@pytest.fixture(scope="session")
def store_database_name():
    return _get_random_name()


@pytest.fixture(scope="session", autouse=True)
def write_tmp_settings(
    random_project_name,
    store_database_name,
    slurm_ssh_port,
    sge_ssh_port,
    db_port,
):
    """Collects the various sub-configs and writes them to a temporary file in a
    temporary directory."""
    tmp_dir: Path = Path(tempfile.mkdtemp())

    original_jf_remote_projects_folder = os.environ.get("JFREMOTE_PROJECTS_FOLDER")
    original_jf_remote_project = os.environ.get("JFREMOTE_PROJECT")
    original_config_file = os.environ.get("JFREMOTE_CONFIG_FILE")
    os.environ["JFREMOTE_PROJECTS_FOLDER"] = str(tmp_dir.resolve())
    workdir = tmp_dir / "jfr"
    workdir.mkdir(exist_ok=True)
    os.environ["JFREMOTE_PROJECT"] = random_project_name
    # Set config file to a random path so that we don't accidentally load the default
    os.environ["JFREMOTE_CONFIG_FILE"] = _get_random_name(length=10) + ".json"
    # This import must come after setting the env vars as jobflow loads the default
    # config on import
    from jobflow_remote.config import Project

    project = Project(
        name=random_project_name,
        jobstore={
            "docs_store": {
                "type": "MongoStore",
                "database": store_database_name,
                "host": "localhost",
                "port": db_port,
                "collection_name": "docs",
            },
            "additional_stores": {
                "big_data": {
                    "type": "GridFSStore",
                    "database": store_database_name,
                    "host": "localhost",
                    "port": db_port,
                    "collection_name": "data",
                },
            },
        },
        queue={
            "store": {
                "type": "MongoStore",
                "database": store_database_name,
                "host": "localhost",
                "port": db_port,
                "collection_name": "jobs",
            },
            "flows_collection": "flows",
        },
        log_level="debug",
        workers={
            "test_local_worker": dict(
                type="local",
                scheduler_type="shell",
                work_dir=str(workdir),
                resources={},
            ),
<<<<<<< HEAD
            "test_remote_slurm_worker": dict(
=======
            "test_sanitize_local_worker": dict(
                type="local",
                scheduler_type="shell",
                work_dir=str(workdir),
                resources={},
                sanitize_command=True,
            ),
            "test_remote_worker": dict(
>>>>>>> d0752998
                type="remote",
                host="localhost",
                port=slurm_ssh_port,
                scheduler_type="slurm",
                work_dir="/home/jobflow/jfr",
                user="jobflow",
                password="jobflow",
                pre_run="source /home/jobflow/.venv/bin/activate",
                resources={"partition": "debug", "ntasks": 1, "time": "00:01:00"},
                connect_kwargs={"allow_agent": False, "look_for_keys": False},
            ),
            "test_remote_limited_worker": dict(
                type="remote",
                host="localhost",
                port=slurm_ssh_port,
                scheduler_type="slurm",
                work_dir="/home/jobflow/jfr",
                user="jobflow",
                password="jobflow",
                pre_run="source /home/jobflow/.venv/bin/activate",
                resources={"partition": "debug", "ntasks": 1, "time": "00:01:00"},
                connect_kwargs={"allow_agent": False, "look_for_keys": False},
                max_jobs=1,
            ),
            "test_remote_sge_worker": dict(
                type="remote",
                host="localhost",
                port=sge_ssh_port,
                scheduler_type="sge",
                work_dir="/home/jobflow/jfr",
                user="jobflow",
                password="jobflow",
                pre_run="source /home/jobflow/.bashrc && source /home/jobflow/.venv/bin/activate",
                resources={"partition": "debug", "ntasks": 1, "time": "00:01:00"},
                connect_kwargs={"allow_agent": False, "look_for_keys": False},
            ),
            "test_batch_remote_worker": dict(
                type="remote",
                host="localhost",
                port=slurm_ssh_port,
                scheduler_type="slurm",
                work_dir="/home/jobflow/jfr",
                user="jobflow",
                password="jobflow",
                pre_run="source /home/jobflow/.venv/bin/activate",
                resources={"partition": "debug", "ntasks": 1, "time": "00:01:00"},
                connect_kwargs={"allow_agent": False, "look_for_keys": False},
                batch={
                    "jobs_handle_dir": "/home/jobflow/jfr/batch_handle",
                    "work_dir": "/home/jobflow/jfr/batch_work",
                    "max_wait": 10,
                },
                max_jobs=1,
            ),
            "test_batch_multi_remote_worker": dict(
                type="remote",
                host="localhost",
                port=slurm_ssh_port,
                scheduler_type="slurm",
                work_dir="/home/jobflow/jfr",
                user="jobflow",
                password="jobflow",
                pre_run="source /home/jobflow/.venv/bin/activate",
                resources={"partition": "debug", "ntasks": 1, "time": "00:01:00"},
                connect_kwargs={"allow_agent": False, "look_for_keys": False},
                batch={
                    "jobs_handle_dir": "/home/jobflow/jfr/batch_multi_handle",
                    "work_dir": "/home/jobflow/jfr/batch_multi_work",
                    "max_wait": 10,
                    "parallel_jobs": 2,
                },
                max_jobs=1,
            ),
            "test_max_jobs_worker": dict(
                type="local",
                scheduler_type="shell",
                work_dir=str(workdir),
                resources={},
                max_jobs=2,
            ),
            "test_sanitize_remote_worker": dict(
                type="remote",
                host="localhost",
                port=slurm_ssh_port,
                scheduler_type="slurm",
                work_dir="/home/jobflow/jfr",
                user="jobflow",
                password="jobflow",
                pre_run="source /home/jobflow/.venv/bin/activate",
                resources={"partition": "debug", "ntasks": 1, "time": "00:01:00"},
                connect_kwargs={"allow_agent": False, "look_for_keys": False},
                sanitize_command=True,
            ),
        },
        exec_config={"test": {"export": {"TESTING_ENV_VAR": random_project_name}}},
        runner=dict(
            delay_checkout=1,
            delay_check_run_status=1,
            delay_advance_status=1,
            max_step_attempts=3,
            delta_retry=(1, 1, 1),
        ),
    )
    project_json = project.model_dump_json(indent=2)
    with open(tmp_dir / f"{random_project_name}.json", "w") as f:
        f.write(project_json)

    yield project

    shutil.rmtree(tmp_dir)
    # Reset environment variables if they were set elsewhere
    if original_jf_remote_projects_folder is not None:
        os.environ["JFREMOTE_PROJECTS_FOLDER"] = original_jf_remote_projects_folder
    if original_jf_remote_project is not None:
        os.environ["JFREMOTE_PROJECT"] = original_jf_remote_project
    if original_config_file is not None:
        os.environ["JFREMOTE_CONFIG_FILE"] = original_config_file


@pytest.fixture()
def job_controller(random_project_name):
    """Yields a jobcontroller instance for the test suite that also sets up the
    jobstore, resetting it after every test.
    """
    from jobflow_remote.jobs.jobcontroller import JobController

    jc = JobController.from_project_name(random_project_name)
    assert jc.reset(max_limit=0)
    return jc<|MERGE_RESOLUTION|>--- conflicted
+++ resolved
@@ -273,9 +273,6 @@
                 work_dir=str(workdir),
                 resources={},
             ),
-<<<<<<< HEAD
-            "test_remote_slurm_worker": dict(
-=======
             "test_sanitize_local_worker": dict(
                 type="local",
                 scheduler_type="shell",
@@ -283,8 +280,7 @@
                 resources={},
                 sanitize_command=True,
             ),
-            "test_remote_worker": dict(
->>>>>>> d0752998
+            "test_remote_slurm_worker": dict(
                 type="remote",
                 host="localhost",
                 port=slurm_ssh_port,
