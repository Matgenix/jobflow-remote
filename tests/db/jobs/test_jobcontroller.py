from typing import NoReturn

import pytest

from jobflow_remote.jobs.state import FlowState


def test_submit_flow(job_controller, runner) -> None:
    from jobflow import Flow

    from jobflow_remote import submit_flow
    from jobflow_remote.jobs.state import FlowState, JobState
    from jobflow_remote.testing import add

    add_first = add(1, 5)
    add_second = add(add_first.output, 5)

    flow = Flow([add_first, add_second])
    submit_flow(flow, worker="test_local_worker")

    runner.run_all_jobs(max_seconds=10)

    assert len(job_controller.get_jobs({})) == 2
    job_1, job_2 = job_controller.get_jobs({})
    assert job_1["job"]["function_args"] == [1, 5]
    assert job_1["job"]["name"] == "add"

    output_1 = job_controller.jobstore.get_output(uuid=job_1["uuid"])
    assert output_1 == 6
    output_2 = job_controller.jobstore.get_output(uuid=job_2["uuid"])
    assert output_2 == 11
    assert (
        job_controller.count_jobs(states=JobState.COMPLETED) == 2
    ), f"Jobs not marked as completed, full job info:\n{job_controller.get_jobs({})}"
    assert (
        job_controller.count_flows(states=FlowState.COMPLETED) == 1
    ), f"Flows not marked as completed, full flow info:\n{job_controller.get_flows({})}"


def test_queries(job_controller, runner) -> None:
    """Test different options to query Jobs and Flows."""
    import datetime

    from jobflow import Flow

    from jobflow_remote import submit_flow
    from jobflow_remote.jobs.state import FlowState, JobState
    from jobflow_remote.testing import add

    add_first = add(1, 5)
    add_first.name = "add1"
    add_second = add(add_first.output, 5)
    add_second.name = "add2"

    add_first.update_metadata({"test_meta": 1})

    flow = Flow([add_first, add_second])
    flow.name = "f1"
    submit_flow(flow, worker="test_local_worker")

    add_third = add(1, 5)
    add_third.name = "add3"
    add_fourth = add(add_third.output, 5)
    add_fourth.name = "add4"

    flow2 = Flow([add_third, add_fourth])
    flow2.name = "f2"
    submit_flow(flow2, worker="test_local_worker")

    date_create = datetime.datetime.now()

    assert runner.run_one_job(max_seconds=10)

    assert job_controller.count_jobs(states=JobState.COMPLETED) == 1
    assert job_controller.count_jobs(states=JobState.READY) == 2
    assert job_controller.count_jobs(db_ids="1") == 1
    assert job_controller.count_jobs(job_ids=(add_first.uuid, 1)) == 1
    jobs_start_date = job_controller.get_jobs_info(start_date=date_create)
    assert len(jobs_start_date) == 1
    assert jobs_start_date[0].uuid == add_first.uuid

    jobs_end_date = job_controller.get_jobs_info(end_date=date_create)
    assert jobs_end_date[0].uuid == add_second.uuid

    assert job_controller.count_jobs(metadata={"test_meta": 1}) == 1

    assert job_controller.count_jobs(name="add") == 0
    assert job_controller.count_jobs(name="add1") == 1
    assert job_controller.count_jobs(name="add*") == 4

    assert job_controller.count_jobs(flow_ids=flow.uuid) == 2

    with job_controller.lock_job(filter={"uuid": add_second.uuid}):
        assert job_controller.count_jobs(locked=True) == 1

    assert (
        job_controller.count_jobs(
            query={"uuid": {"$in": (add_first.uuid, add_second.uuid)}}
        )
        == 2
    )

    assert job_controller.count_flows(states=FlowState.READY) == 1
    assert job_controller.count_flows(states=FlowState.RUNNING) == 1
    assert job_controller.count_flows(job_ids=add_first.uuid) == 1
    assert job_controller.count_flows(db_ids="1") == 1
    assert job_controller.count_flows(flow_ids=flow.uuid) == 1
    assert job_controller.count_flows(start_date=date_create) == 1
    assert job_controller.count_flows(end_date=date_create) == 1
    assert job_controller.count_flows(name="f1") == 1
    assert job_controller.count_flows(name="f*") == 2
    assert (
        job_controller.count_flows(query={"uuid": {"$in": (flow.uuid, flow2.uuid)}})
        == 2
    )


def test_rerun_completed(job_controller, runner) -> None:
    from jobflow import Flow

    from jobflow_remote import submit_flow
    from jobflow_remote.jobs.state import JobState
    from jobflow_remote.testing import add
    from jobflow_remote.utils.db import JobLockedError

    j1 = add(1, 2)
    j2 = add(j1.output, 2)
    j3 = add(j2.output, 2)
    flow = Flow([j1, j2, j3])

    submit_flow(flow, worker="test_local_worker")

    assert runner.run_one_job(max_seconds=10, job_id=[j1.uuid, j1.index])
    j1_info = job_controller.get_job_info(job_id=j1.uuid, job_index=j1.index)
    j2_info = job_controller.get_job_info(job_id=j2.uuid, job_index=j2.index)
    j3_info = job_controller.get_job_info(job_id=j3.uuid, job_index=j3.index)
    assert j1_info.state == JobState.COMPLETED
    assert j2_info.state == JobState.READY
    assert j3_info.state == JobState.WAITING

    # try rerunning the second job. Wrong state
    with pytest.raises(ValueError, match="The Job is in the READY state"):
        job_controller.rerun_job(job_id=j2.uuid, job_index=j2.index)

    # since the first job is completed, the force option is required
    with pytest.raises(ValueError, match="Job in state COMPLETED cannot be rerun"):
        job_controller.rerun_job(job_id=j1.uuid, job_index=j1.index)

    # two jobs are modified, as j2 is switched to WAITING
    # Use rerun_jobs instead of rerun_job to test that as well
    assert set(job_controller.rerun_jobs(job_ids=(j1.uuid, j1.index), force=True)) == {
        j1_info.db_id,
        j2_info.db_id,
    }
    assert (
        job_controller.get_job_info(job_id=j1.uuid, job_index=j1.index).state
        == JobState.READY
    )
    assert (
        job_controller.get_job_info(job_id=j2.uuid, job_index=j2.index).state
        == JobState.WAITING
    )
    assert job_controller.get_flows_info(job_ids=[j1.uuid])[0].state == FlowState.READY

    # run all the jobs
    runner.run_all_jobs(max_seconds=20)
    assert job_controller.count_jobs(states=JobState.COMPLETED) == 3
    with pytest.raises(ValueError, match="Job in state COMPLETED cannot be rerun"):
        job_controller.rerun_job(job_id=j3.uuid, job_index=j3.index)

    # The last job can be rerun, but still needs the "force" option
    assert set(
        job_controller.rerun_job(job_id=j3.uuid, job_index=j3.index, force=True)
    ) == {j3_info.db_id}

    # The remaining tests are to verify that everything is correct with locked jobs
    # as well
    with job_controller.lock_job(filter={"uuid": j2.uuid}):
        with pytest.raises(
            JobLockedError,
            match=f"Job with db_id {j2_info.db_id} is locked with lock_id",
        ):
            job_controller.rerun_job(job_id=j2.uuid, job_index=j2.index)

        # try waiting, but fails in this case as well
        with pytest.raises(
            JobLockedError,
            match=f"Job with db_id {j2_info.db_id} is locked with lock_id",
        ):
            job_controller.rerun_job(job_id=j2.uuid, job_index=j2.index, wait=1)

    # The rerun fails even if a child is locked
    with (
        job_controller.lock_job(filter={"uuid": j3.uuid}),
        pytest.raises(
            JobLockedError,
            match=f"Job with db_id {j3_info.db_id} is locked with lock_id",
        ),
    ):
        job_controller.rerun_job(job_id=j2.uuid, job_index=j2.index, force=True)

    assert (
        job_controller.get_job_info(job_id=j2.uuid, job_index=j2.index).state
        == JobState.COMPLETED
    )

    assert (
        job_controller.get_flows_info(job_ids=[j1.uuid])[0].state == FlowState.RUNNING
    )

    # can rerun if breaking the lock
    # catch the warning coming from MongoLock
    with (
        pytest.warns(UserWarning, match="Could not release lock for document"),
        job_controller.lock_job(filter={"uuid": j2.uuid}),
    ):
        assert set(
            job_controller.rerun_job(
                job_id=j2.uuid, job_index=j2.index, force=True, break_lock=True
            )
        ) == {j2_info.db_id, j3_info.db_id}

    assert (
        job_controller.get_job_info(job_id=j2.uuid, job_index=j2.index).state
        == JobState.READY
    )


def test_rerun_failed(job_controller, runner) -> None:
    from jobflow import Flow, OnMissing

    from jobflow_remote import submit_flow
    from jobflow_remote.jobs.state import JobState
    from jobflow_remote.testing import add, always_fails, ignore_input, self_replace

    j1 = always_fails()
    j2 = add(j1.output, 2)
    j3 = ignore_input(j1.output)
    j3.config.on_missing_references = OnMissing.NONE
    j4 = self_replace(j3.output)
    flow = Flow([j1, j2, j3, j4])

    submit_flow(flow, worker="test_local_worker")

    assert runner.run_one_job(max_seconds=10, job_id=[j1.uuid, j1.index])

    j1_info = job_controller.get_job_info(job_id=j1.uuid, job_index=j1.index)
    j2_info = job_controller.get_job_info(job_id=j2.uuid, job_index=j2.index)
    j3_info = job_controller.get_job_info(job_id=j3.uuid, job_index=j3.index)
    j4_info = job_controller.get_job_info(job_id=j4.uuid, job_index=j4.index)

    assert j1_info.state == JobState.FAILED
    assert j2_info.state == JobState.WAITING
    assert j3_info.state == JobState.READY
    assert j4_info.state == JobState.WAITING

    assert job_controller.get_flows_info(job_ids=[j1.uuid])[0].state == FlowState.FAILED

    # rerun without "force". Since the job is FAILED and the children are
    # WAITING or READY
    assert set(job_controller.rerun_job(job_id=j1.uuid, job_index=j1.index)) == {
        j1_info.db_id,
        j3_info.db_id,
    }

    assert job_controller.get_flows_info(job_ids=[j1.uuid])[0].state == FlowState.READY

    assert job_controller.count_jobs(states=JobState.READY) == 1

    # run the first job again and the job with OnMissing.None
    assert runner.run_one_job(max_seconds=10, job_id=[j1.uuid, j1.index])
    assert runner.run_one_job(max_seconds=10, job_id=[j3.uuid, j3.index])

    # cannot rerun the first as one of the children is COMPLETED
    with pytest.raises(
        ValueError,
        match="The child of Job.*has state COMPLETED which is not acceptable",
    ):
        job_controller.rerun_job(job_id=j1.uuid, job_index=j1.index)

    # can be rerun with the "force" option
    assert set(
        job_controller.rerun_job(job_id=j1.uuid, job_index=j1.index, force=True)
    ) == {j1_info.db_id, j3_info.db_id, j4_info.db_id}

    assert job_controller.count_jobs(states=JobState.READY) == 1

    # run again the jobs with j4. This generates a replace
    assert runner.run_one_job(max_seconds=10, job_id=[j1.uuid, j1.index])
    assert runner.run_one_job(max_seconds=10, job_id=[j3.uuid, j3.index])
    assert runner.run_one_job(max_seconds=10, job_id=[j4.uuid, j4.index])

    assert job_controller.count_jobs(job_ids=(j4.uuid, 2)) == 1

    # At this point it is impossible to rerun, even with the "force" option
    # because it will require rerunning j4, which is COMPLETED with a replacement
    # already existing in the DB.
    with pytest.raises(
        ValueError,
        match="The child of Job.*has state COMPLETED which is not acceptable",
    ):
        job_controller.rerun_job(job_id=j1.uuid, job_index=j1.index)

    with pytest.raises(
        ValueError, match="Job.*has a child job.*which is not the last index"
    ):
        job_controller.rerun_job(job_id=j1.uuid, job_index=j1.index, force=True)

    assert job_controller.get_job_info(db_id=j1_info.db_id).state == JobState.FAILED
    assert (
        job_controller.get_job_info(job_id=j4.uuid, job_index=2).state == JobState.READY
    )

    assert job_controller.get_flows_info(job_ids=[j1.uuid])[0].state == FlowState.FAILED


def test_rerun_remote_error(job_controller, monkeypatch, runner) -> None:
    from jobflow import Flow

    from jobflow_remote import submit_flow
    from jobflow_remote.jobs.runner import Runner
    from jobflow_remote.jobs.state import JobState
    from jobflow_remote.testing import add

    j1 = add(1, 2)
    j2 = add(j1.output, 2)
    flow = Flow([j1, j2])

    submit_flow(flow, worker="test_local_worker")

    # patch the upload method of the runner to trigger a remote error
    def upload_error(self, lock) -> NoReturn:
        raise RuntimeError("FAKE ERROR")

    with monkeypatch.context() as m:
        m.setattr(Runner, "upload", upload_error)
        # patch this to 1 to avoid retrying multiple times
        m.setattr(runner.runner_options, "max_step_attempts", 1)
        with pytest.warns(match="FAKE ERROR"):
            assert runner.run_one_job(max_seconds=10, job_id=(j1.uuid, j1.index))

    j1_info = job_controller.get_job_info(job_id=j1.uuid, job_index=j1.index)
    assert j1_info.state == JobState.REMOTE_ERROR
    assert (
        job_controller.get_flows_info(job_ids=[j1.uuid])[0].state == FlowState.RUNNING
    )

    # can rerun without "force"
    assert job_controller.rerun_job(job_id=j1.uuid, job_index=j1.index, force=True) == [
        j1_info.db_id
    ]
    assert (
        job_controller.get_job_info(job_id=j1.uuid, job_index=j1.index).state
        == JobState.READY
    )
    assert job_controller.get_flows_info(job_ids=[j1.uuid])[0].state == FlowState.READY


def test_retry(job_controller, monkeypatch, runner) -> None:
    from jobflow import Flow

    from jobflow_remote import submit_flow
    from jobflow_remote.jobs.runner import Runner
    from jobflow_remote.jobs.state import JobState
    from jobflow_remote.testing import add

    j = add(1, 5)
    flow = Flow([j])
    submit_flow(flow, worker="test_local_worker")

    # cannot retry a READY job
    with pytest.raises(ValueError, match="Job in state READY cannot be retried"):
        job_controller.retry_job(job_id=j.uuid, job_index=j.index)

    # patch the upload method of the runner to trigger a remote error
    def upload_error(self, lock) -> NoReturn:
        raise RuntimeError("FAKE ERROR")

    # Run to get the Job the REMOTE_ERROR state
    with monkeypatch.context() as m:
        m.setattr(Runner, "upload", upload_error)
        # patch this to 1 to avoid retrying multiple times
        m.setattr(runner.runner_options, "max_step_attempts", 1)
        with pytest.warns(match="FAKE ERROR"):
            assert runner.run_one_job(max_seconds=10, job_id=(j.uuid, j.index))

    j_info = job_controller.get_job_info(job_id=j.uuid, job_index=j.index)
    assert j_info.state == JobState.REMOTE_ERROR
    assert j_info.remote.retry_time_limit is not None

    assert job_controller.retry_job(job_id=j.uuid, job_index=j.index) == [j_info.db_id]

    j_info = job_controller.get_job_info(job_id=j.uuid, job_index=j.index)
    assert j_info.state == JobState.CHECKED_OUT
    assert j_info.remote.retry_time_limit is None

    # Run to fail only once
    with monkeypatch.context() as m:
        m.setattr(Runner, "upload", upload_error)
        # patch to make the runner fail only once
        m.setattr(runner.runner_options, "delta_retry", (30, 300, 1200))
        with pytest.warns(match="FAKE ERROR"):
            assert not runner.run_one_job(
                max_seconds=2, job_id=(j.uuid, j.index), raise_at_timeout=False
            )

    j_info = job_controller.get_job_info(job_id=j.uuid, job_index=j.index)
    assert j_info.state == JobState.CHECKED_OUT
    assert j_info.remote.retry_time_limit is not None


def test_pause_play(job_controller) -> None:
    from jobflow import Flow

    from jobflow_remote import submit_flow
    from jobflow_remote.jobs.state import FlowState, JobState
    from jobflow_remote.testing import add

    j = add(1, 5)
    flow = Flow([j])
    submit_flow(flow, worker="test_local_worker")

    assert job_controller.pause_jobs(job_ids=(j.uuid, 1)) == ["1"]
    assert job_controller.get_job_info(job_id=j.uuid).state == JobState.PAUSED
    assert job_controller.get_flows_info(job_ids=j.uuid)[0].state == FlowState.PAUSED

    assert job_controller.play_jobs(job_ids=(j.uuid, 1)) == ["1"]
    assert job_controller.get_job_info(job_id=j.uuid).state == JobState.READY
    assert job_controller.get_flows_info(job_ids=j.uuid)[0].state == FlowState.READY


def test_stop(job_controller, one_job) -> None:
    from jobflow_remote.jobs.state import FlowState, JobState

    j = one_job.jobs[0]
    assert job_controller.stop_jobs(job_ids=(j.uuid, 1)) == ["1"]
    assert job_controller.get_job_info(job_id=j.uuid).state == JobState.USER_STOPPED
    assert job_controller.get_flows_info(job_ids=j.uuid)[0].state == FlowState.STOPPED


def test_unlock_jobs(job_controller, one_job) -> None:
    j = one_job.jobs[0]
    # catch the warning coming from MongoLock
    with (
        pytest.warns(UserWarning, match="Could not release lock for document"),
        job_controller.lock_job(filter={"uuid": j.uuid}),
    ):
        assert job_controller.unlock_jobs(job_ids=(j.uuid, 1)) == 1


def test_unlock_flows(job_controller, one_job) -> None:
    # catch the warning coming from MongoLock
    with (
        pytest.warns(UserWarning, match="Could not release lock for document"),
        job_controller.lock_flow(filter={"uuid": one_job.uuid}),
    ):
        assert job_controller.unlock_flows(flow_ids=one_job.uuid) == 1


def test_set_job_run_properties(job_controller, one_job) -> None:
    from qtoolkit import QResources
    from qtoolkit.core.data_objects import ProcessPlacement

    from jobflow_remote.config.base import ExecutionConfig

    # test setting worker
    with pytest.raises(
        ValueError, match="worker missing_worker is not present in the project"
    ):
        job_controller.set_job_run_properties(worker="missing_worker")

    assert job_controller.set_job_run_properties(worker="test_local_worker_2")
    assert (
        job_controller.get_job_info(job_id=one_job[0].uuid).worker
        == "test_local_worker_2"
    )

    # test setting exec config
    with pytest.raises(
        ValueError,
        match="exec_config missing_exec_config is not present in the project",
    ):
        job_controller.set_job_run_properties(exec_config="missing_exec_config")

    assert job_controller.set_job_run_properties(exec_config="test")
    assert job_controller.get_job_doc(job_id=one_job[0].uuid).exec_config == "test"

    ec1 = ExecutionConfig(modules=["some_module"])
    ec2 = ExecutionConfig(pre_run="command")
    ec3 = ExecutionConfig(modules=["some_module"], pre_run="command")
    assert job_controller.set_job_run_properties(exec_config=ec1)
    assert job_controller.get_job_doc(job_id=one_job[0].uuid).exec_config == ec1

    assert job_controller.set_job_run_properties(exec_config=ec2, update=False)
    assert job_controller.get_job_doc(job_id=one_job[0].uuid).exec_config == ec2

    assert job_controller.set_job_run_properties(
        exec_config={"modules": ["some_module"]}, update=True
    )
    assert job_controller.get_job_doc(job_id=one_job[0].uuid).exec_config == ec3

    # test setting resources
    qr = QResources(
        queue_name="test", process_placement=ProcessPlacement.NO_CONSTRAINTS
    )

    assert job_controller.set_job_run_properties(resources={"ntasks": 10})
    assert job_controller.get_job_doc(job_id=one_job[0].uuid).resources == {
        "ntasks": 10
    }
    assert job_controller.set_job_run_properties(resources={"nodes": 10})
    assert job_controller.get_job_doc(job_id=one_job[0].uuid).resources == {
        "ntasks": 10,
        "nodes": 10,
    }
    assert job_controller.set_job_run_properties(resources={"ntasks": 20}, update=False)
    assert job_controller.get_job_doc(job_id=one_job[0].uuid).resources == {
        "ntasks": 20
    }

    assert job_controller.set_job_run_properties(resources=qr)
    assert job_controller.get_job_doc(job_id=one_job[0].uuid).resources == qr


<<<<<<< HEAD
def test_reset(job_controller, four_jobs) -> None:
=======
def test_set_job_doc_properties(job_controller, one_job):
    from jobflow_remote.jobs.state import JobState

    # error missing input
    with pytest.raises(
        ValueError, match="One and only one among job_id and db_id should be defined"
    ):
        job_controller.set_job_doc_properties(
            values={"job.metadata.x": "y"}, acceptable_states=[JobState.COMPLETED]
        )

    # error wrong state
    with pytest.raises(
        ValueError, match="Job in state READY. The action cannot be performed"
    ):
        job_controller.set_job_doc_properties(
            values={"job.metadata.x": "y"},
            job_id=one_job[0].uuid,
            acceptable_states=[JobState.COMPLETED],
        )

    job_controller.set_job_doc_properties(
        values={"job.metadata.x": "y"},
        job_id=one_job[0].uuid,
        acceptable_states=[JobState.READY],
    )

    assert job_controller.get_job_doc(job_id=one_job[0].uuid).job.metadata == {"x": "y"}


def test_reset(job_controller, two_flows_four_jobs):
>>>>>>> 189518f0
    assert job_controller.count_jobs() == 4

    assert not job_controller.reset(max_limit=1)
    assert job_controller.reset(max_limit=10, reset_output=True)

    assert job_controller.count_jobs() == 0<|MERGE_RESOLUTION|>--- conflicted
+++ resolved
@@ -522,10 +522,7 @@
     assert job_controller.get_job_doc(job_id=one_job[0].uuid).resources == qr
 
 
-<<<<<<< HEAD
-def test_reset(job_controller, four_jobs) -> None:
-=======
-def test_set_job_doc_properties(job_controller, one_job):
+def test_set_job_doc_properties(job_controller, one_job) -> None:
     from jobflow_remote.jobs.state import JobState
 
     # error missing input
@@ -556,7 +553,6 @@
 
 
 def test_reset(job_controller, two_flows_four_jobs):
->>>>>>> 189518f0
     assert job_controller.count_jobs() == 4
 
     assert not job_controller.reset(max_limit=1)
