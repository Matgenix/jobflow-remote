--- conflicted
+++ resolved
@@ -1,11 +1,7 @@
-<<<<<<< HEAD
-def test_flows_list(job_controller, four_jobs) -> None:
-=======
 import pytest
 
 
-def test_flows_list(job_controller, two_flows_four_jobs):
->>>>>>> 189518f0
+def test_flows_list(job_controller, two_flows_four_jobs) -> None:
     from jobflow_remote.testing.cli import run_check_cli
 
     columns = ["DB id", "Name", "State", "Flow id", "Num Jobs", "Last updated"]
@@ -26,13 +22,9 @@
     )
 
 
-<<<<<<< HEAD
-def test_delete(job_controller, four_jobs) -> None:
-=======
-def test_delete(job_controller, two_flows_four_jobs):
+def test_delete(job_controller, two_flows_four_jobs) -> None:
     from jobflow_remote.jobs.runner import Runner
     from jobflow_remote.jobs.state import JobState
->>>>>>> 189518f0
     from jobflow_remote.testing.cli import run_check_cli
 
     # run one of the jobs to check that the output is not deleted
@@ -89,11 +81,7 @@
         job_controller.jobstore.get_output(job_2_uuid)
 
 
-<<<<<<< HEAD
-def test_flow_info(job_controller, four_jobs) -> None:
-=======
-def test_flow_info(job_controller, two_flows_four_jobs):
->>>>>>> 189518f0
+def test_flow_info(job_controller, two_flows_four_jobs) -> None:
     from jobflow_remote.testing.cli import run_check_cli
 
     columns = ["DB id", "Name", "State", "Job id", "(Index)", "Worker"]
