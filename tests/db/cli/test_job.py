<<<<<<< HEAD
def test_jobs_list(job_controller, four_jobs) -> None:
=======
def test_jobs_list(job_controller, two_flows_four_jobs):
>>>>>>> 189518f0
    from jobflow_remote.jobs.state import JobState
    from jobflow_remote.testing.cli import run_check_cli

    # split "job id" from "index", because it can be sent to a new line
    columns = ["DB id", "Name", "State", "Job id", "(Index)", "Worker", "Last updated"]
    outputs = columns + [f"add{i}" for i in range(1, 5)] + ["READY", "WAITING"]

    run_check_cli(["job", "list"], required_out=outputs)

    # the output table is squeezed. Hard to check stdout. Just check that runs correctly
    run_check_cli(["job", "list", "-v"])
    run_check_cli(["job", "list", "-vvv"])

    outputs = ["add1", "READY"]
    excluded = [f"add{i}" for i in range(2, 5)]
    run_check_cli(
        ["job", "list", "-did", "1"], required_out=outputs, excluded_out=excluded
    )
    run_check_cli(
        ["job", "list", "-q", '{"db_id": "1"}'],
        required_out=outputs,
        excluded_out=excluded,
    )

    # trigger the additional information
    assert job_controller.set_job_state(JobState.REMOTE_ERROR, db_id="1")
    run_check_cli(
        ["job", "list"], required_out=["Get more information about the errors"]
    )


<<<<<<< HEAD
def test_job_info(job_controller, four_jobs) -> None:
=======
def test_job_info(job_controller, two_flows_four_jobs):
>>>>>>> 189518f0
    from jobflow_remote.testing.cli import run_check_cli

    outputs = ["name = 'add1'", "state = 'READY'"]
    excluded_n = ["run_dir = None", "start_time = None"]
    excluded = [*excluded_n, "job = {"]
    run_check_cli(["job", "info", "1"], required_out=outputs, excluded_out=excluded)

    outputs += excluded_n
    run_check_cli(
        ["job", "info", two_flows_four_jobs[0].jobs[0].uuid, "-n"], required_out=outputs
    )

    outputs = ["state = 'READY'", "job = {"]
    run_check_cli(["job", "info", "1", "-vvv"], required_out=outputs)

    run_check_cli(
        ["job", "info", "10"], error=True, required_out="No data matching the request"
    )


<<<<<<< HEAD
def test_set_state(job_controller, four_jobs) -> None:
=======
def test_set_state(job_controller, two_flows_four_jobs):
>>>>>>> 189518f0
    from jobflow_remote.jobs.state import JobState
    from jobflow_remote.testing.cli import run_check_cli

    run_check_cli(
        ["job", "set-state", "UPLOADED", "1"], required_out="operation completed"
    )
    assert job_controller.set_job_state(JobState.UPLOADED, db_id="1")
    run_check_cli(
        ["job", "set-state", "UPLOADED", "10"],
        required_out="Could not change the job state",
        error=True,
    )


<<<<<<< HEAD
def test_rerun(job_controller, four_jobs) -> None:
=======
def test_rerun(job_controller, two_flows_four_jobs):
>>>>>>> 189518f0
    from jobflow_remote.jobs.state import JobState
    from jobflow_remote.testing.cli import run_check_cli

    assert job_controller.set_job_state(JobState.COMPLETED, db_id="1")

    run_check_cli(
        ["job", "rerun", "-did", "1", "-f"],
        required_out="Operation completed: 1 jobs modified",
    )
    assert job_controller.get_job_info(db_id="1").state == JobState.READY
    # fails because already READY
    run_check_cli(["job", "rerun", "-did", "1"], required_out="Error while rerunning")


<<<<<<< HEAD
def test_retry(job_controller, four_jobs) -> None:
=======
def test_retry(job_controller, two_flows_four_jobs):
>>>>>>> 189518f0
    from jobflow_remote.jobs.state import JobState
    from jobflow_remote.testing.cli import run_check_cli

    assert job_controller.set_job_state(JobState.UPLOADED, db_id="1")
    assert job_controller.get_job_info(db_id="1").state == JobState.UPLOADED

    run_check_cli(
        ["job", "retry", "-did", "1", "-bl"],
        required_out="Operation completed: 1 jobs modified",
    )
    assert job_controller.get_job_info(db_id="1").state == JobState.UPLOADED
    run_check_cli(["job", "retry", "-did", "2"], required_out="Error while retrying")


<<<<<<< HEAD
def test_play_pause(job_controller, four_jobs) -> None:
=======
def test_play_pause(job_controller, two_flows_four_jobs):
>>>>>>> 189518f0
    from jobflow_remote.jobs.state import JobState
    from jobflow_remote.testing.cli import run_check_cli

    run_check_cli(
        ["job", "pause", "-did", "1"],
        required_out="Operation completed: 1 jobs modified",
    )
    run_check_cli(["job", "pause", "-did", "1"], required_out="Error while pausing")
    assert job_controller.get_job_info(db_id="1").state == JobState.PAUSED

    run_check_cli(
        ["job", "play", "-did", "1"],
        required_out="Operation completed: 1 jobs modified",
    )
    assert job_controller.get_job_info(db_id="1").state == JobState.READY
    run_check_cli(["job", "play", "-did", "1"], required_out="Error while playing")


<<<<<<< HEAD
def test_stop(job_controller, four_jobs) -> None:
=======
def test_stop(job_controller, two_flows_four_jobs):
>>>>>>> 189518f0
    from jobflow_remote.jobs.state import JobState
    from jobflow_remote.testing.cli import run_check_cli

    run_check_cli(
        ["job", "stop", "-did", "1", "-bl"],
        required_out="Operation completed: 1 jobs modified",
    )
    run_check_cli(["job", "stop", "-did", "1"], required_out="Error while stopping")
    assert job_controller.get_job_info(db_id="1").state == JobState.USER_STOPPED


def test_queue_out(job_controller, one_job) -> None:
    from jobflow_remote.jobs.runner import Runner
    from jobflow_remote.testing.cli import run_check_cli

    run_check_cli(
        ["job", "queue-out", "1"],
        required_out=["The remote folder has not been created yet"],
    )

    runner = Runner()
    runner.run_one_job(db_id="1")

    run_check_cli(["job", "queue-out", "1"], required_out=["Queue output from", "add"])

    run_check_cli(
        ["job", "queue-out", "10"],
        required_out="No data matching the request",
        error=True,
    )


def test_set_worker(job_controller, one_job) -> None:
    from jobflow_remote.testing.cli import run_check_cli

    run_check_cli(
        ["job", "set", "worker", "-did", "1", "test_local_worker_2"],
        required_out="Operation completed: 1 jobs modified",
    )

    assert job_controller.get_job_info(db_id="1").worker == "test_local_worker_2"


def test_set_exec_config(job_controller, one_job) -> None:
    from jobflow_remote.testing.cli import run_check_cli

    run_check_cli(
        ["job", "set", "exec-config", "-did", "1", "test"],
        required_out="Operation completed: 1 jobs modified",
    )

    assert job_controller.get_job_doc(db_id="1").exec_config == "test"


def test_set_resources(job_controller, one_job) -> None:
    from jobflow_remote.testing.cli import run_check_cli

    run_check_cli(
        ["job", "set", "resources", "-did", "1", '{"ntasks": 1}'],
        required_out="Operation completed: 1 jobs modified",
    )

    assert job_controller.get_job_doc(db_id="1").resources == {"ntasks": 1}


def test_job_dump(job_controller, one_job, tmp_dir) -> None:
    import os

    from jobflow_remote.testing.cli import run_check_cli

    run_check_cli(["job", "dump", "-did", "1"])
    assert os.path.isfile("jobs_dump.json")


def test_output(job_controller, one_job) -> None:
    from jobflow_remote.jobs.runner import Runner
    from jobflow_remote.testing.cli import run_check_cli

    run_check_cli(["job", "output", "1"], required_out="has no output", error=True)

    runner = Runner()
    runner.run_one_job(db_id="1")

    run_check_cli(["job", "output", "1"], required_out="6")


def test_files_list(job_controller, one_job) -> None:
    from jobflow_remote.jobs.runner import Runner
    from jobflow_remote.testing.cli import run_check_cli

    run_check_cli(
        ["job", "files", "ls", "1"],
        required_out="The remote folder has not been created yet",
    )

    runner = Runner()
    runner.run_one_job(db_id="1")

    run_check_cli(["job", "files", "ls", "1"], required_out=["queue.out", "queue.err"])

    run_check_cli(
        ["job", "files", "ls", "10"],
        error=True,
        required_out="No data matching the request",
    )


def test_files_get(job_controller, one_job, tmp_dir) -> None:
    import os

    from jobflow_remote.jobs.runner import Runner
    from jobflow_remote.testing.cli import run_check_cli

    run_check_cli(
        ["job", "files", "get", "1", "queue.err"],
        required_out="The remote folder has not been created yet",
    )

    runner = Runner()
    runner.run_one_job(db_id="1")

    run_check_cli(["job", "files", "get", "1", "queue.out"])
    assert os.path.isfile("queue.out")

    run_check_cli(
        ["job", "files", "get", "10", "queue.out"],
        error=True,
        required_out="No data matching the request",
    )<|MERGE_RESOLUTION|>--- conflicted
+++ resolved
@@ -1,8 +1,4 @@
-<<<<<<< HEAD
-def test_jobs_list(job_controller, four_jobs) -> None:
-=======
-def test_jobs_list(job_controller, two_flows_four_jobs):
->>>>>>> 189518f0
+def test_jobs_list(job_controller, two_flows_four_jobs) -> None:
     from jobflow_remote.jobs.state import JobState
     from jobflow_remote.testing.cli import run_check_cli
 
@@ -34,11 +30,7 @@
     )
 
 
-<<<<<<< HEAD
-def test_job_info(job_controller, four_jobs) -> None:
-=======
-def test_job_info(job_controller, two_flows_four_jobs):
->>>>>>> 189518f0
+def test_job_info(job_controller, two_flows_four_jobs) -> None:
     from jobflow_remote.testing.cli import run_check_cli
 
     outputs = ["name = 'add1'", "state = 'READY'"]
@@ -59,11 +51,7 @@
     )
 
 
-<<<<<<< HEAD
-def test_set_state(job_controller, four_jobs) -> None:
-=======
-def test_set_state(job_controller, two_flows_four_jobs):
->>>>>>> 189518f0
+def test_set_state(job_controller, two_flows_four_jobs) -> None:
     from jobflow_remote.jobs.state import JobState
     from jobflow_remote.testing.cli import run_check_cli
 
@@ -78,11 +66,7 @@
     )
 
 
-<<<<<<< HEAD
-def test_rerun(job_controller, four_jobs) -> None:
-=======
-def test_rerun(job_controller, two_flows_four_jobs):
->>>>>>> 189518f0
+def test_rerun(job_controller, two_flows_four_jobs) -> None:
     from jobflow_remote.jobs.state import JobState
     from jobflow_remote.testing.cli import run_check_cli
 
@@ -97,11 +81,7 @@
     run_check_cli(["job", "rerun", "-did", "1"], required_out="Error while rerunning")
 
 
-<<<<<<< HEAD
-def test_retry(job_controller, four_jobs) -> None:
-=======
-def test_retry(job_controller, two_flows_four_jobs):
->>>>>>> 189518f0
+def test_retry(job_controller, two_flows_four_jobs) -> None:
     from jobflow_remote.jobs.state import JobState
     from jobflow_remote.testing.cli import run_check_cli
 
@@ -116,11 +96,7 @@
     run_check_cli(["job", "retry", "-did", "2"], required_out="Error while retrying")
 
 
-<<<<<<< HEAD
-def test_play_pause(job_controller, four_jobs) -> None:
-=======
-def test_play_pause(job_controller, two_flows_four_jobs):
->>>>>>> 189518f0
+def test_play_pause(job_controller, two_flows_four_jobs) -> None:
     from jobflow_remote.jobs.state import JobState
     from jobflow_remote.testing.cli import run_check_cli
 
@@ -139,11 +115,7 @@
     run_check_cli(["job", "play", "-did", "1"], required_out="Error while playing")
 
 
-<<<<<<< HEAD
-def test_stop(job_controller, four_jobs) -> None:
-=======
-def test_stop(job_controller, two_flows_four_jobs):
->>>>>>> 189518f0
+def test_stop(job_controller, two_flows_four_jobs) -> None:
     from jobflow_remote.jobs.state import JobState
     from jobflow_remote.testing.cli import run_check_cli
 
