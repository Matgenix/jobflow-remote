[project]
name = "jobflow-remote"
description = "Jobflow Remote is a Python package to run jobflow workflows on remote resources"
readme = "README.md"
keywords = []
license = { text = "modified BSD" }
authors = [{ name = "Guido Petretto", email = "guido.petretto@matgenix.com" }]
dynamic = ["version"]
classifiers = [
    "Development Status :: 5 - Production/Stable",
    "Intended Audience :: Information Technology",
    "Intended Audience :: Science/Research",
    "Intended Audience :: System Administrators",
    "Operating System :: OS Independent",
    "Programming Language :: Python :: 3",
    "Programming Language :: Python :: 3.10",
    "Programming Language :: Python :: 3.11",
    "Programming Language :: Python :: 3.9",
    "Topic :: Other/Nonlisted Topic",
    "Topic :: Scientific/Engineering",
]
requires-python = ">=3.9"
dependencies = [
    "fabric ~= 3.2",
    "flufl.lock ~= 8.0",
    "jobflow >= 0.1.14",
    "psutil >= 5.9,< 7.0",
    "pydantic ~= 2.4",
<<<<<<< HEAD
    "qtoolkit @ git+https://github.com/QuantumChemist/qtoolkit.git@sge",
=======
    "python-dateutil>=2.8.2",
    "qtoolkit ~= 0.1, >= 0.1.4",
>>>>>>> d0752998
    "rich ~= 13.7",
    "ruamel.yaml >= 0.17",
    "schedule ~= 1.2",
    "supervisor ~= 4.2",
    "tomlkit ~= 0.12",
    "typer ~= 0.9",
]

[project.optional-dependencies]
dev = ["pre-commit>=3.0.0"]
tests = ["docker ~= 7.0", "pytest ~= 8.0", "pytest-cov >= 4,< 6", "pytest-mock ~= 3.14"]
docs = [
    "autodoc_pydantic>=2.0.0",
    "pydata-sphinx-theme",
    "sphinx",
    "sphinx-copybutton",
    "sphinx_design",
    "sphinxcontrib-mermaid",
    "sphinxcontrib-typer[html]",
]

[project.scripts]
jf = "jobflow_remote.cli.jf:app"

[project.urls]
homepage = "https://Matgenix.github.io/jobflow-remote/"
repository = "https://github.com/Matgenix/jobflow-remote"
documentation = "https://Matgenix.github.io/jobflow-remote/"
changelog = "https://matgenix.github.io/jobflow-remote/changelog"

[tool.setuptools.package-data]
jobflow_remote = ["py.typed"]

[build-system]
requires = ["setuptools >= 42", "versioningit  ~=  1.0", "wheel"]
build-backend = "setuptools.build_meta"

[tool.versioningit.vcs]
method = "git"
default-tag = "0.0.1"

[tool.ruff]
target-version = "py39"

[tool.ruff.lint]
select = ["ALL"]
ignore = [
    "ANN",     # TODO fix all ANN errors
    "ARG",     # TODO fix unused method argument
    "BLE001",
    "C408",    # Unnecessary (dict/list/tuple) call - remove call
    "C901",    # function too complex
    "COM812",  # trailing comma missing
    "D",
    "D205",
    "DTZ",     # datetime-tz-now
    "E501",    # TODO fix line too long
    "EM",      # exception message must not use f-string literal
    "ERA001",  # found commented out code
    "FA100",   # TODO fix FA errors
    "FBT001",
    "FBT002",
    "FIX002",
    "G004",    # logging uses fstring
    "ISC001",
    "N802",    # TODO maybe fix these
    "PD011",   # pandas-use-of-dot-values
    "PERF203", # try-except-in-loop
    "PGH003",
    "PLR0911", # too many returns
    "PLR0912", # too many branches
    "PLR0913", # too many arguments
    "PLR0915", # too many statements
    "PLR2004", # magic value used in comparison
    "PT004",   # pytest-missing-fixture-name-underscore
    "PT006",   # pytest-parametrize-names-wrong-type
    "PT013",   # pytest-incorrect-pytest-import
    "PTH",     # prefer Pathlib to os.path
    "RUF013",  # implicit-optional
    "S106",
    "S110",
    "S311",
    "S324",    # use of insecure hash function
    "S507",    # paramiko auto trust
    "S602",
    "SIM105",  # contextlib.suppress(Exception) instead of try-except
    "SLF",     # private member accessed outside class
    "T201",    # print statement
    "TD",      # TODOs
    "TRY003",  # long message outside exception class
]
pydocstyle.convention = "numpy"
isort.known-first-party = ["jobflow_remote"]
isort.split-on-trailing-comma = false

[tool.ruff.format]
docstring-code-format = true

[tool.ruff.lint.per-file-ignores]
"__init__.py" = ["F401"]
"**/tests/*" = ["INP001", "S101"]
"**/testing/*" = ["S101"]

[tool.mypy]
ignore_missing_imports = true
strict_optional = false
plugins = "pydantic.mypy"
follow_imports = "skip"
warn_redundant_casts = true
warn_unused_ignores = true
check_untyped_defs = false
no_implicit_reexport = true
disallow_untyped_defs = false

[tool.pydantic-mypy]
init_forbid_extra = true
init_typed = true
warn_required_dynamic_aliases = true

[tool.pytest.ini_options]
filterwarnings = [
    "ignore:.*POTCAR.*:UserWarning",
    "ignore:.*input structure.*:UserWarning",
    "ignore:.*is not gzipped.*:UserWarning",
    "ignore:.*magmom.*:UserWarning",
    "ignore::DeprecationWarning",
]

[tool.coverage.run]
include = ["src/*"]
parallel = true
branch = true

[tool.coverage.paths]
source = ["src/"]

[tool.coverage.report]
skip_covered = true
show_missing = true
exclude_lines = [
    '^\s*@overload( |$)',
    '^\s*assert False(,|$)',
    'if typing.TYPE_CHECKING:',
]<|MERGE_RESOLUTION|>--- conflicted
+++ resolved
@@ -26,12 +26,8 @@
     "jobflow >= 0.1.14",
     "psutil >= 5.9,< 7.0",
     "pydantic ~= 2.4",
-<<<<<<< HEAD
+    "python-dateutil>=2.8.2",
     "qtoolkit @ git+https://github.com/QuantumChemist/qtoolkit.git@sge",
-=======
-    "python-dateutil>=2.8.2",
-    "qtoolkit ~= 0.1, >= 0.1.4",
->>>>>>> d0752998
     "rich ~= 13.7",
     "ruamel.yaml >= 0.17",
     "schedule ~= 1.2",
