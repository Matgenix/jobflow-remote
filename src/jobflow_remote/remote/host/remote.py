from __future__ import annotations

import getpass
import io
import logging
import shlex
import traceback
from pathlib import Path

import fabric
from fabric import Config
from fabric.auth import OpenSSHAuthStrategy
from paramiko.auth_strategy import AuthSource
from paramiko.ssh_exception import SSHException

from jobflow_remote.remote.host.base import BaseHost

logger = logging.getLogger(__name__)


class RemoteHost(BaseHost):
    """
    Execute commands on a remote host.
    For some commands assumes the remote can run unix
    """

    def __init__(
        self,
        host,
        user=None,
        port=None,
        config=None,
        gateway=None,
        forward_agent=None,
        connect_timeout=None,
        connect_kwargs=None,
        inline_ssh_env=None,
        timeout_execute=None,
        keepalive=60,
        shell_cmd="bash",
        login_shell=True,
        retry_on_closed_connection=True,
        interactive_login=False,
    ):
        self.host = host
        self.user = user
        self.port = port
        self.config = config
        self.gateway = gateway
        self.forward_agent = forward_agent
        self.connect_timeout = connect_timeout
        self.connect_kwargs = connect_kwargs
        self.inline_ssh_env = inline_ssh_env
        self.timeout_execute = timeout_execute
        self.keepalive = keepalive
        self.shell_cmd = shell_cmd
        self.login_shell = login_shell
        self.retry_on_closed_connection = retry_on_closed_connection
        self._interactive_login = interactive_login
        self._create_connection()

    def _create_connection(self):
<<<<<<< HEAD
        if self.interactive_login:
            # if auth_timeout is not explicitly set, use a larger value than
            # the default to avoid the timeout while user get access to the process
            connect_kwargs = dict(self.connect_kwargs) if self.connect_kwargs else {}
            if "auth_timeout" not in connect_kwargs:
                connect_kwargs["auth_timeout"] = 120
            config = self.config
            if not config:
                config = Config()
                config.authentication.strategy_class = InteractiveAuthStrategy
            self._connection = fabric.Connection(
                host=self.host,
                user=self.user,
                port=self.port,
                config=config,
                gateway=self.gateway,
                forward_agent=self.forward_agent,
                connect_timeout=self.connect_timeout,
                connect_kwargs=connect_kwargs,
                inline_ssh_env=self.inline_ssh_env,
            )

        else:
            self._connection = fabric.Connection(
                host=self.host,
                user=self.user,
                port=self.port,
                config=self.config,
                gateway=self.gateway,
                forward_agent=self.forward_agent,
                connect_timeout=self.connect_timeout,
                connect_kwargs=self.connect_kwargs,
                inline_ssh_env=self.inline_ssh_env,
            )
=======
        self._connection = self._get_single_connection(
            host=self.host,
            user=self.user,
            port=self.port,
            config=self.config,
            gateway=self.gateway,
            connect_kwargs=self.connect_kwargs,
        )

    def _get_single_connection(
        self,
        host,
        user,
        port,
        config,
        gateway,
        connect_kwargs,
    ):
        """
        Helper method to generate a fabric Connection given standard parameters.
        """
        from jobflow_remote.config.base import ConnectionData

        if isinstance(gateway, ConnectionData):
            gateway = self._get_single_connection(
                host=gateway.host,
                user=gateway.user,
                port=gateway.port,
                config=None,
                gateway=gateway.gateway,
                connect_kwargs=gateway.get_connect_kwargs(),
            )

        return fabric.Connection(
            host=host,
            user=user,
            port=port,
            config=config,
            gateway=gateway,
            forward_agent=self.forward_agent,
            connect_timeout=self.connect_timeout,
            connect_kwargs=connect_kwargs,
            inline_ssh_env=self.inline_ssh_env,
        )
>>>>>>> 11e1ddae

    def __eq__(self, other):
        if not isinstance(other, RemoteHost):
            return False
        return self.as_dict() == other.as_dict()

    @property
    def connection(self):
        return self._connection

    def execute(
        self,
        command: str | list[str],
        workdir: str | Path | None = None,
        timeout: int | None = None,
    ):
        """Execute the given command on the host

        Parameters
        ----------
        command: str or list of str
            Command to execute, as a str or list of str.
        workdir: str or None
            path where the command will be executed.

        Returns
        -------
        stdout : str
            Standard output of the command
        stderr : str
            Standard error of the command
        exit_code : int
            Exit code of the command.
        """
        self._check_connected()

        if isinstance(command, (list, tuple)):
            command = " ".join(command)

        # TODO: check if this works:
        if not workdir:
            workdir = "."

        workdir = Path(workdir)

        timeout = timeout or self.timeout_execute

        if self.shell_cmd:
            shell_cmd = self.shell_cmd
            if self.login_shell:
                shell_cmd += " -l "
            shell_cmd += " -c "
            remote_command = shell_cmd + shlex.quote(command)
        else:
            remote_command = command

        with self.connection.cd(workdir):
            out = self._execute_remote_func(
                self.connection.run,
                remote_command,
                hide=True,
                warn=True,
                timeout=timeout,
            )

        return out.stdout, out.stderr, out.exited

    def mkdir(
        self, directory: str | Path, recursive: bool = True, exist_ok: bool = True
    ) -> bool:
        """Create directory on the host."""
        directory = Path(directory)
        command = f"mkdir {'-p ' if recursive else ''}{str(directory)!r}"
        try:
            stdout, stderr, returncode = self.execute(command)
            if returncode != 0:
                logger.warning(
                    f"Error creating folder {directory}. stdout: {stdout}, stderr: {stderr}"
                )
            return returncode == 0
        except Exception:
            logger.warning(f"Error creating folder {directory}", exc_info=True)
            return False

    def write_text_file(self, filepath: str | Path, content: str):
        """Write content to a file on the host."""
        self._check_connected()

        f = io.StringIO(content)

        self._execute_remote_func(self.connection.put, f, str(filepath))

    def connect(self):
        self.connection.open()
        if self.keepalive:
            # create all the nested connections for all the gateways.
            connection = self.connection
            while connection:
                if isinstance(connection, fabric.Connection):
                    connection.transport.set_keepalive(self.keepalive)
                    connection = connection.gateway

    def close(self) -> bool:
        connection = self.connection
        all_closed = True
        while connection:
            try:
                if isinstance(connection, fabric.Connection):
                    connection.close()
            except Exception:
                all_closed = False
            connection = connection.gateway
        return all_closed

    @property
    def is_connected(self) -> bool:
        return self.connection.is_connected

    def put(self, src, dst):
        self._check_connected()

        self._execute_remote_func(self.connection.put, src, dst)

    def get(self, src, dst):
        self._check_connected()

        self._execute_remote_func(self.connection.get, src, dst)

    def copy(self, src, dst):
        cmd = ["cp", str(src), str(dst)]
        self.execute(cmd)

    def _execute_remote_func(self, remote_cmd, *args, **kwargs):
        if self.retry_on_closed_connection:
            try:
                return remote_cmd(*args, **kwargs)
            except OSError as e:
                msg = getattr(e, "message", str(e))
                error = e
                if "Socket is closed" not in msg:
                    raise e
            except SSHException as e:
                error = e
                msg = getattr(e, "message", str(e))
                if "Server connection dropped" not in msg:
                    raise e
            except EOFError as e:
                error = e
        else:
            return remote_cmd(*args, **kwargs)

        # if the code gets here one of the errors that could be due to drop of the
        # connection occurred. Try to close and reopen the connection and retry
        # one more time
        logger.warning(
            f"Error while trying to execute a command on host {self.host}:\n"
            f"{''.join(traceback.format_exception(error))}"
            "Probably due to the connection dropping. "
            "Will reopen the connection and retry."
        )
        try:
            self.connection.close()
        except Exception:
            logger.warning(
                "Error while closing the connection during a retry. "
                "Proceeding with the retry.",
                exc_info=True,
            )
        self._create_connection()
        self.connect()
        return remote_cmd(*args, **kwargs)

    def listdir(self, path: str | Path):
        self._check_connected()

        try:
            return self._execute_remote_func(self.connection.sftp().listdir, str(path))
        except FileNotFoundError:
            return []

    def remove(self, path: str | Path):
        self._check_connected()

        self._execute_remote_func(self.connection.sftp().remove, str(path))

    def _check_connected(self) -> bool:
        """
        Helper method to determine if fabric consider the connection open and
        open it otherwise

        Since many operations requiring connections happen in the runner,
        if the connection drops there are cases where the host may not be
        reconnected. To avoid this issue always try to reconnect automatically
        if the connection is not open.

        Returns
        -------
        True if the connection is open.
        """

        if not self.is_connected:
            # Note: raising here instead of reconnecting demonstrated to be a
            # problem for how the queue managers are handled in the Runner.
            self.connect()
        return True

    @property
    def interactive_login(self) -> bool:
        return self._interactive_login


def inter_handler(title, instructions, prompt_list):
    """
    Handler function for interactive prompts from the server.
    Used by Interactive AuthSource.
    """

    if title:
        print(title.strip())
    if instructions:
        print(instructions.strip())

    resp = []  # Initialize the response container

    # Walk the list of prompts that the server sent that we need to answer
    for pr in prompt_list:
        if pr[1]:
            in_value = input(pr[0])
        else:
            in_value = getpass.getpass(pr[0])
        resp.append(in_value)

    return tuple(resp)  # Convert the response list to a tuple and return it


class Interactive(AuthSource):
    """
    Interactive AuthSource. Prompts the user for all the requests coming
    from the server.
    """

    def __init__(self, username):
        super().__init__(username=username)

    def __repr__(self):
        return super()._repr(user=self.username)

    def authenticate(self, transport):
        return transport.auth_interactive(self.username, inter_handler)


class InteractiveAuthStrategy(OpenSSHAuthStrategy):
    """
    AuthStrategy based on OpenSSHAuthStrategy that tries to use public keys
    and then switches to an interactive approach forwording the requests
    from the server.
    """

    def get_sources(self):
        # get_pubkeys from OpenSSHAuthStrategy
        # With the current implementation exceptions may be raised in case if a key
        # in ~/.ssh cannot be parsed.
        # TODO For the moment just skip the public keys altogether. The only
        # solution would be to import the get_pubkeys code here. Preferably wait
        # for improvements in fabric.
        try:
            yield from self.get_pubkeys()
        except Exception as e:
            logger.warning(
                "Error while trying the authentication with all the public keys "
                f"available: {getattr(e, 'message', str(e))}. This may be due to the "
                "format of one of the keys. Authentication will proceed with "
                "interactive prompts"
            )

        yield Interactive(username=self.username)<|MERGE_RESOLUTION|>--- conflicted
+++ resolved
@@ -60,7 +60,6 @@
         self._create_connection()
 
     def _create_connection(self):
-<<<<<<< HEAD
         if self.interactive_login:
             # if auth_timeout is not explicitly set, use a larger value than
             # the default to avoid the timeout while user get access to the process
@@ -71,39 +70,25 @@
             if not config:
                 config = Config()
                 config.authentication.strategy_class = InteractiveAuthStrategy
-            self._connection = fabric.Connection(
+
+            self._connection = self._get_single_connection(
                 host=self.host,
                 user=self.user,
                 port=self.port,
                 config=config,
                 gateway=self.gateway,
-                forward_agent=self.forward_agent,
-                connect_timeout=self.connect_timeout,
                 connect_kwargs=connect_kwargs,
-                inline_ssh_env=self.inline_ssh_env,
             )
 
         else:
-            self._connection = fabric.Connection(
+            self._connection = self._get_single_connection(
                 host=self.host,
                 user=self.user,
                 port=self.port,
                 config=self.config,
                 gateway=self.gateway,
-                forward_agent=self.forward_agent,
-                connect_timeout=self.connect_timeout,
                 connect_kwargs=self.connect_kwargs,
-                inline_ssh_env=self.inline_ssh_env,
-            )
-=======
-        self._connection = self._get_single_connection(
-            host=self.host,
-            user=self.user,
-            port=self.port,
-            config=self.config,
-            gateway=self.gateway,
-            connect_kwargs=self.connect_kwargs,
-        )
+            )
 
     def _get_single_connection(
         self,
@@ -140,7 +125,6 @@
             connect_kwargs=connect_kwargs,
             inline_ssh_env=self.inline_ssh_env,
         )
->>>>>>> 11e1ddae
 
     def __eq__(self, other):
         if not isinstance(other, RemoteHost):
@@ -197,7 +181,7 @@
         else:
             remote_command = command
 
-        with self.connection.cd(workdir):
+        with self.connection.cd(str(workdir)):
             out = self._execute_remote_func(
                 self.connection.run,
                 remote_command,
@@ -370,6 +354,10 @@
         if pr[1]:
             in_value = input(pr[0])
         else:
+            # If executed inside the runner, this raises a warning about
+            # the password being prompted. The supervisor foreground
+            # option keep the control of the terminal.
+            # Catching the warning does not seem to work.
             in_value = getpass.getpass(pr[0])
         resp.append(in_value)
 
