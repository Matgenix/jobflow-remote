--- conflicted
+++ resolved
@@ -80,22 +80,7 @@
     return filenames
 
 
-<<<<<<< HEAD
-def update_store(store, remote_store, save, db_id):
-    # TODO is it correct?
-    data = list(remote_store.query(load=save))
-    if len(data) > 1:
-        raise RuntimeError("something wrong with the remote store")
-
-    # Set the db_id here and not directly in the Job's metadata to avoid
-    # that it gets passed down to its children/replacements.
-    if "db_id" not in data[0]["metadata"]:
-        data[0]["metadata"]["db_id"] = db_id
-
-    store.connect()
-=======
 def update_store(store: JobStore, remote_store: JobStore, db_id: int):
->>>>>>> 8d0e8241
     try:
         store.connect()
         remote_store.connect()
