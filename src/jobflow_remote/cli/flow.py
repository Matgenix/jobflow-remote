--- conflicted
+++ resolved
@@ -172,12 +172,7 @@
         flow_ids = [jf_id]
 
     with loading_spinner():
-<<<<<<< HEAD
-
         jc = get_job_controller()
-=======
-        jc = JobController()
->>>>>>> ce590bb5
 
         flows_info = jc.get_flows_info(
             job_ids=job_ids,
