from __future__ import annotations

import contextlib
import fnmatch
import logging
import traceback
import warnings
from collections import defaultdict
from contextlib import ExitStack
from datetime import datetime, timedelta, timezone
from pathlib import Path
from typing import TYPE_CHECKING, Any, Callable, cast

import jobflow
import pymongo
from jobflow import JobStore, OnMissing
<<<<<<< HEAD
=======
from maggma.stores import MongoStore
from monty.dev import deprecated
>>>>>>> 189518f0
from monty.json import MontyDecoder
from monty.serialization import loadfn
from qtoolkit.core.data_objects import CancelStatus, QResources

from jobflow_remote.config.base import ConfigError, ExecutionConfig, Project
from jobflow_remote.config.manager import ConfigManager
from jobflow_remote.jobs.data import (
    OUT_FILENAME,
    DynamicResponseType,
    FlowDoc,
    FlowInfo,
    JobDoc,
    JobInfo,
    RemoteError,
    get_initial_flow_doc_dict,
    get_initial_job_doc_dict,
    get_reset_job_base_dict,
    projection_job_info,
)
from jobflow_remote.jobs.state import (
    PAUSABLE_STATES,
    RESETTABLE_STATES,
    RUNNING_STATES,
    FlowState,
    JobState,
)
from jobflow_remote.remote.data import get_remote_store, update_store
from jobflow_remote.remote.queue import QueueManager
from jobflow_remote.utils.data import deep_merge_dict
from jobflow_remote.utils.db import FlowLockedError, JobLockedError, MongoLock

if TYPE_CHECKING:
    from collections.abc import Generator

    from maggma.stores import MongoStore


logger = logging.getLogger(__name__)


class JobController:
    """
    Main entry point for all the interactions with the Stores.

    Maintains a connection to both the queue Store and the results JobStore.
    It is required that the queue Store is a MongoStore, as it will access
    the database, and work with different collections.

    The main functionalities are those for updating the state of the database
    and querying the Jobs and Flows status information.
    """

    def __init__(
        self,
        queue_store: MongoStore,
        jobstore: JobStore,
        flows_collection: str = "flows",
        auxiliary_collection: str = "jf_auxiliary",
        project: Project | None = None,
    ) -> None:
        """
        Parameters
        ----------
        queue_store
            The Store used to save information about the status of the Jobs.
            Should be a MongoStore and other collections are used from the same
            database.
        jobstore
            The JobStore containing the output of the jobflow Flows.
        flows_collection
            The name of the collection used to store the Flows data.
            Uses the DB defined in the queue_store.
        auxiliary_collection
            The name of the collection used to store other auxiliary data.
            Uses the DB defined in the queue_store.
        project
            The project where the Stores were defined.
        """
        self.queue_store = queue_store
        self.jobstore = jobstore
        self.jobs_collection = self.queue_store.collection_name
        self.flows_collection = flows_collection
        self.auxiliary_collection = auxiliary_collection
        # TODO should it connect here? Or the passed stores should be connected?
        self.queue_store.connect()
        self.jobstore.connect()
        self.db = self.queue_store._collection.database
        self.jobs = self.queue_store._collection
        self.flows = self.db[self.flows_collection]
        self.auxiliary = self.db[self.auxiliary_collection]
        self.project = project

    @classmethod
    def from_project_name(cls, project_name: str | None = None) -> JobController:
        """
        Generate an instance of JobController from the project name.

        Parameters
        ----------
        project_name
            The name of the project. If None the default project will be used.

        Returns
        -------
        JobController
            An instance of JobController associated with the project.
        """
        config_manager: ConfigManager = ConfigManager()
        project: Project = config_manager.get_project(project_name)
        return cls.from_project(project=project)

    @classmethod
    def from_project(cls, project: Project) -> JobController:
        """
        Generate an instance of JobController from a Project object.

        Parameters
        ----------
        project
            The project used to generate the JobController. If None the default
            project will be used.

        Returns
        -------
        JobController
            An instance of JobController associated with the project.
        """
        queue_store = project.get_queue_store()
        flows_collection = project.queue.flows_collection
        auxiliary_collection = project.queue.auxiliary_collection
        jobstore = project.get_jobstore()
        return cls(
            queue_store=queue_store,
            jobstore=jobstore,
            flows_collection=flows_collection,
            auxiliary_collection=auxiliary_collection,
            project=project,
        )

    def close(self) -> None:
        """Close the connections to all the Stores in JobController."""
        try:
            self.queue_store.close()
        except Exception:
            logger.exception("Error while closing the connection to the queue store")

        try:
            self.jobstore.close()
        except Exception:
            logger.exception("Error while closing the connection to the job store")

    def _build_query_job(
        self,
        job_ids: tuple[str, int] | list[tuple[str, int]] | None = None,
        db_ids: str | list[str] | None = None,
        flow_ids: str | list[str] | None = None,
        states: JobState | list[JobState] | None = None,
        locked: bool = False,
        start_date: datetime | None = None,
        end_date: datetime | None = None,
        name: str | None = None,
        metadata: dict | None = None,
    ) -> dict:
        """
        Build a query to search for Jobs, based on standard parameters.
        The Jobs will need to satisfy all the defined conditions.

        Parameters
        ----------
        job_ids
            One or more tuples, each containing the (uuid, index) pair of the
            Jobs to retrieve.
        db_ids
            One or more db_ids of the Jobs to retrieve.
        flow_ids
            One or more Flow uuids to which the Jobs to retrieve belong.
        states
            One or more states of the Jobs.
        locked
            If True only locked Jobs will be selected.
        start_date
            Filter Jobs that were updated_on after this date.
            Should be in the machine local time zone. It will be converted to UTC.
        end_date
            Filter Jobs that were updated_on before this date.
            Should be in the machine local time zone. It will be converted to UTC.
        name
            Pattern matching the name of Job. Default is an exact match, but all
            conventions from python fnmatch can be used (e.g. *test*)
        metadata
            A dictionary of the values of the metadata to match. Should be an
            exact match for all the values provided.

        Returns
        -------
        dict
            A dictionary with the query to be applied to a collection
            containing JobDocs.
        """
        if job_ids and not any(isinstance(ji, (list, tuple)) for ji in job_ids):
            # without these cast mypy is confused about the type
            job_ids = cast(list[tuple[str, int]], [job_ids])
        if db_ids is not None and not isinstance(db_ids, (list, tuple)):
            db_ids = [db_ids]
        if flow_ids and not isinstance(flow_ids, (list, tuple)):
            flow_ids = [flow_ids]
        if isinstance(states, JobState):
            states = [states]

        query: dict = {}

        if db_ids:
            query["db_id"] = {"$in": db_ids}
        if job_ids:
            job_ids = cast(list[tuple[str, int]], job_ids)
            or_list = []
            for job_id, job_index in job_ids:
                or_list.append({"uuid": job_id, "index": job_index})
            query["$or"] = or_list

        if flow_ids:
            query["job.hosts"] = {"$in": flow_ids}

        if states:
            query["state"] = {"$in": [s.value for s in states]}

        if start_date:
            start_date_str = start_date.astimezone(timezone.utc)
            query["updated_on"] = {"$gte": start_date_str}
        if end_date:
            end_date_str = end_date.astimezone(timezone.utc)
            query["updated_on"] = {"$lte": end_date_str}

        if locked:
            query["lock_id"] = {"$ne": None}

        if name:
            # Add the beginning of the line, so that it will match the string
            # exactly if no wildcard is given. Otherwise will match substrings.
            mongo_regex = "^" + fnmatch.translate(name).replace("\\\\", "\\")
            query["job.name"] = {"$regex": mongo_regex}

        if metadata:
            metadata_dict = {f"job.metadata.{k}": v for k, v in metadata.items()}
            query.update(metadata_dict)

        return query

    def _build_query_flow(
        self,
        job_ids: str | list[str] | None = None,
        db_ids: str | list[str] | None = None,
        flow_ids: str | list[str] | None = None,
        states: FlowState | list[FlowState] | None = None,
        start_date: datetime | None = None,
        end_date: datetime | None = None,
        name: str | None = None,
        locked: bool = False,
    ) -> dict:
        """
        Build a query to search for Flows, based on standard parameters.
        The Flows will need to satisfy all the defined conditions.

        Parameters
        ----------
        job_ids
            One or more strings with uuids of Jobs belonging to the Flow.
        db_ids
            One or more db_ids of Jobs belonging to the Flow.
        flow_ids
            One or more Flow uuids.
        states
            One or more states of the Flows.
        start_date
            Filter Flows that were updated_on after this date.
            Should be in the machine local time zone. It will be converted to UTC.
        end_date
            Filter Flows that were updated_on before this date.
            Should be in the machine local time zone. It will be converted to UTC.
        name
            Pattern matching the name of Flow. Default is an exact match, but all
            conventions from python fnmatch can be used (e.g. *test*)
        locked
            If True only locked Flows will be selected.

        Returns
        -------
        dict
            A dictionary with the query to be applied to a collection
            containing FlowDocs.
        """
        if job_ids is not None and not isinstance(job_ids, (list, tuple)):
            job_ids = [job_ids]
        if db_ids is not None and not isinstance(db_ids, (list, tuple)):
            db_ids = [db_ids]
        if flow_ids is not None and not isinstance(flow_ids, (list, tuple)):
            flow_ids = [flow_ids]
        if isinstance(states, FlowState):
            states = [states]

        query: dict = {}

        if db_ids:
            # the "0" refers to the index in the ids list.
            # needs to be a string, but is correctly recognized by MongoDB
            query["ids"] = {"$elemMatch": {"0": {"$in": db_ids}}}
        if job_ids:
            query["jobs"] = {"$in": job_ids}

        if flow_ids:
            query["uuid"] = {"$in": flow_ids}

        if states:
            query["state"] = {"$in": [s.value for s in states]}

        if start_date:
            start_date_str = start_date.astimezone(timezone.utc)
            query["updated_on"] = {"$gte": start_date_str}
        if end_date:
            end_date_str = end_date.astimezone(timezone.utc)
            query["updated_on"] = {"$lte": end_date_str}

        if name:
            mongo_regex = "^" + fnmatch.translate(name).replace("\\\\", "\\")
            query["name"] = {"$regex": mongo_regex}

        if locked:
            query["lock_id"] = {"$ne": None}

        return query

    def get_jobs_info_query(self, query: dict = None, **kwargs) -> list[JobInfo]:
        """
        Get a list of JobInfo based on a generic query.

        Parameters
        ----------
        query
            The query to be performed.
        kwargs
            arguments passed to MongoDB find().

        Returns
        -------
        list
            A list of JobInfo matching the criteria.
        """
        data = self.jobs.find(query, projection=projection_job_info, **kwargs)
        return [JobInfo.from_query_output(d) for d in data]

    def get_jobs_info(
        self,
        job_ids: tuple[str, int] | list[tuple[str, int]] | None = None,
        db_ids: str | list[str] | None = None,
        flow_ids: str | list[str] | None = None,
        states: JobState | list[JobState] | None = None,
        start_date: datetime | None = None,
        end_date: datetime | None = None,
        name: str | None = None,
        metadata: dict | None = None,
        locked: bool = False,
        sort: list[tuple[str, int]] | None = None,
        limit: int = 0,
    ) -> list[JobInfo]:
        """
        Query for Jobs based on standard parameters and return a list of JobInfo.

        Parameters
        ----------
        job_ids
            One or more tuples, each containing the (uuid, index) pair of the
            Jobs to retrieve.
        db_ids
            One or more db_ids of the Jobs to retrieve.
        flow_ids
            One or more Flow uuids to which the Jobs to retrieve belong.
        states
            One or more states of the Jobs.
        locked
            If True only locked Jobs will be selected.
        start_date
            Filter Jobs that were updated_on after this date.
            Should be in the machine local time zone. It will be converted to UTC.
        end_date
            Filter Jobs that were updated_on before this date.
            Should be in the machine local time zone. It will be converted to UTC.
        name
            Pattern matching the name of Job. Default is an exact match, but all
            conventions from python fnmatch can be used (e.g. *test*)
        metadata
            A dictionary of the values of the metadata to match. Should be an
            exact match for all the values provided.
        sort
            A list of (key, direction) pairs specifying the sort order for this
            query. Follows pymongo conventions.
        limit
            Maximum number of entries to retrieve. 0 means no limit.

        Returns
        -------
        list
            A list of JobInfo objects for the Jobs matching the criteria.
        """
        query = self._build_query_job(
            job_ids=job_ids,
            db_ids=db_ids,
            flow_ids=flow_ids,
            states=states,
            locked=locked,
            start_date=start_date,
            end_date=end_date,
            name=name,
            metadata=metadata,
        )
        return self.get_jobs_info_query(query=query, sort=sort, limit=limit)

    def get_jobs_doc_query(self, query: dict = None, **kwargs) -> list[JobDoc]:
        """
        Query for Jobs based on a generic filter and return a list of JobDoc.

        Parameters
        ----------
        query
            A dictionary representing the filter.
        kwargs
            All arguments passed to pymongo's Collection.find() method.

        Returns
        -------
        list
            A list of JobDoc objects for the Jobs matching the criteria.
        """
        data = self.jobs.find(query, **kwargs)

        return [JobDoc.model_validate(d) for d in data]

    def get_jobs_doc(
        self,
        job_ids: tuple[str, int] | list[tuple[str, int]] | None = None,
        db_ids: str | list[str] | None = None,
        flow_ids: str | list[str] | None = None,
        states: JobState | list[JobState] | None = None,
        start_date: datetime | None = None,
        end_date: datetime | None = None,
        name: str | None = None,
        metadata: dict | None = None,
        locked: bool = False,
        sort: list[tuple] | None = None,
        limit: int = 0,
    ) -> list[JobDoc]:
        """
        Query for Jobs based on standard parameters and return a list of JobDoc.

        Parameters
        ----------
        job_ids
            One or more tuples, each containing the (uuid, index) pair of the
            Jobs to retrieve.
        db_ids
            One or more db_ids of the Jobs to retrieve.
        flow_ids
            One or more Flow uuids to which the Jobs to retrieve belong.
        states
            One or more states of the Jobs.
        locked
            If True only locked Jobs will be selected.
        start_date
            Filter Jobs that were updated_on after this date.
            Should be in the machine local time zone. It will be converted to UTC.
        end_date
            Filter Jobs that were updated_on before this date.
            Should be in the machine local time zone. It will be converted to UTC.
        name
            Pattern matching the name of Job. Default is an exact match, but all
            conventions from python fnmatch can be used (e.g. *test*)
        metadata
            A dictionary of the values of the metadata to match. Should be an
            exact match for all the values provided.
        sort
            A list of (key, direction) pairs specifying the sort order for this
            query. Follows pymongo conventions.
        limit
            Maximum number of entries to retrieve. 0 means no limit.

        Returns
        -------
        list
            A list of JobDoc objects for the Jobs matching the criteria.
        """
        query = self._build_query_job(
            job_ids=job_ids,
            db_ids=db_ids,
            flow_ids=flow_ids,
            states=states,
            locked=locked,
            start_date=start_date,
            end_date=end_date,
            name=name,
            metadata=metadata,
        )
        return self.get_jobs_doc_query(query=query, sort=sort, limit=limit)

    @staticmethod
    def generate_job_id_query(
        db_id: str | None = None,
        job_id: str | None = None,
        job_index: int | None = None,
    ) -> tuple[dict, list | None]:
        """
        Generate a query for a single Job based on db_id or uuid+index.
        Only one among db_id and job_id should be defined.

        Parameters
        ----------
        db_id
            The db_id of the Job.
        job_id
            The uuid of the Job.
        job_index
            The index of the Job. If None the Job the sorting will be
            added to get the highest index.

        Returns
        -------
        dict, list
            A dict and an optional list to be used as query and sort,
            respectively, in a query for a single Job.
        """
        query: dict = {}
        sort: list | None = None

        if (job_id is None) == (db_id is None):
            raise ValueError(
                "One and only one among job_id and db_id should be defined"
            )

        if db_id:
            query["db_id"] = db_id
        if job_id:
            query["uuid"] = job_id
            if job_index is None:
                # note: this format is suitable for collection.find(sort=.),
                # but not for $sort in an aggregation.
                sort = [["index", pymongo.DESCENDING]]
            else:
                query["index"] = job_index
        if not query:
            raise ValueError("At least one among db_id and job_id should be specified")
        return query, sort

    def get_job_info(
        self,
        job_id: str | None = None,
        db_id: str | None = None,
        job_index: int | None = None,
    ) -> JobInfo | None:
        """
        Get the JobInfo for a single Job based on db_id or uuid+index.
        Only one among db_id and job_id should be defined.

        Parameters
        ----------
        db_id
            The db_id of the Job.
        job_id
            The uuid of the Job.
        job_index
            The index of the Job. If None the Job with the largest index
            will be selected.

        Returns
        -------
        JobInfo
            A JobInfo, or None if no Job matches the criteria.
        """
        query, sort = self.generate_job_id_query(db_id, job_id, job_index)

        data = list(
            self.jobs.find(query, projection=projection_job_info, sort=sort, limit=1)
        )
        if not data:
            return None

        return JobInfo.from_query_output(data[0])

    def _many_jobs_action(
        self,
        method: Callable,
        action_description: str,
        job_ids: tuple[str, int] | list[tuple[str, int]] | None = None,
        db_ids: str | list[str] | None = None,
        flow_ids: str | list[str] | None = None,
        states: JobState | list[JobState] | None = None,
        start_date: datetime | None = None,
        end_date: datetime | None = None,
        name: str | None = None,
        metadata: dict | None = None,
        raise_on_error: bool = True,
        **method_kwargs,
    ) -> list[int]:
        """
        Helper method to query Jobs based on criteria and sequentially apply an
        action on all those retrieved.

        Used to provide a common interface between all the methods that
        should be applied on a list of jobs sequentially.

        Parameters
        ----------
        method
            The function that should be applied on a single Job.
        action_description
            A description of the action being performed. For logging purposes.
        job_ids
            One or more tuples, each containing the (uuid, index) pair of the
            Jobs to retrieve.
        db_ids
            One or more db_ids of the Jobs to retrieve.
        flow_ids
            One or more Flow uuids to which the Jobs to retrieve belong.
        states
            The state of the Jobs.
        locked
            If True only locked Jobs will be selected.
        start_date
            Filter Jobs that were updated_on after this date.
            Should be in the machine local time zone. It will be converted to UTC.
        end_date
            Filter Jobs that were updated_on before this date.
            Should be in the machine local time zone. It will be converted to UTC.
        name
            Pattern matching the name of Job. Default is an exact match, but all
            conventions from python fnmatch can be used (e.g. *test*)
        metadata
            A dictionary of the values of the metadata to match. Should be an
            exact match for all the values provided.
        raise_on_error
            If True raise in case of error on one job error and stop the loop.
            Otherwise, just log the error and proceed.
        method_kwargs
            Kwargs passed to the method called on each Job

        Returns
        -------
        list
            List of db_ids of the updated Jobs.
        """
        query = self._build_query_job(
            job_ids=job_ids,
            db_ids=db_ids,
            flow_ids=flow_ids,
            states=states,
            start_date=start_date,
            end_date=end_date,
            name=name,
            metadata=metadata,
        )
        result = self.jobs.find(query, projection=["db_id"])

        queried_dbs_ids = [r["db_id"] for r in result]

        updated_ids = set()
        for db_id in queried_dbs_ids:
            try:
                job_updated_ids = method(db_id=db_id, **method_kwargs)
                if job_updated_ids:
                    updated_ids.update(job_updated_ids)
            except Exception:
                if raise_on_error:
                    raise
                logger.exception(f"Error while {action_description} for job {db_id}")

        return list(updated_ids)

    def rerun_jobs(
        self,
        job_ids: tuple[str, int] | list[tuple[str, int]] | None = None,
        db_ids: str | list[str] | None = None,
        flow_ids: str | list[str] | None = None,
        states: JobState | list[JobState] | None = None,
        start_date: datetime | None = None,
        end_date: datetime | None = None,
        name: str | None = None,
        metadata: dict | None = None,
        raise_on_error: bool = True,
        force: bool = False,
        wait: int | None = None,
        break_lock: bool = False,
    ) -> list[int]:
        """
        Rerun a list of selected Jobs, i.e. bring their state back to READY.
        See the docs of `rerun_job` for more details.

        Parameters
        ----------
        job_ids
            One or more tuples, each containing the (uuid, index) pair of the
            Jobs to retrieve.
        db_ids
            One or more db_ids of the Jobs to retrieve.
        flow_ids
            One or more Flow uuids to which the Jobs to retrieve belong.
        states
            One or more states of the Jobs.
        start_date
            Filter Jobs that were updated_on after this date.
            Should be in the machine local time zone. It will be converted to UTC.
        end_date
            Filter Jobs that were updated_on before this date.
            Should be in the machine local time zone. It will be converted to UTC.
        name
            Pattern matching the name of Job. Default is an exact match, but all
            conventions from python fnmatch can be used (e.g. *test*)
        metadata
            A dictionary of the values of the metadata to match. Should be an
            exact match for all the values provided.
        raise_on_error
            If True raise in case of error on one job error and stop the loop.
            Otherwise, just log the error and proceed.
        force
            Bypass the limitation that only failed Jobs can be rerun.
        wait
            In case the Flow or Jobs that need to be updated are locked,
            wait this time (in seconds) for the lock to be released.
            Raise an error if lock is not released.
        break_lock
            Forcibly break the lock on locked documents. Use with care and
            verify that the lock has been set by a process that is not running
            anymore. Doing otherwise will likely lead to inconsistencies in the DB.

        Returns
        -------
        list
            List of db_ids of the updated Jobs.
        """
        return self._many_jobs_action(
            method=self.rerun_job,
            action_description="rerunning",
            job_ids=job_ids,
            db_ids=db_ids,
            flow_ids=flow_ids,
            states=states,
            start_date=start_date,
            end_date=end_date,
            name=name,
            metadata=metadata,
            raise_on_error=raise_on_error,
            force=force,
            wait=wait,
            break_lock=break_lock,
        )

    def rerun_job(
        self,
        job_id: str | None = None,
        db_id: str | None = None,
        job_index: int | None = None,
        force: bool = False,
        wait: int | None = None,
        break_lock: bool = False,
    ) -> list[int]:
        """
        Rerun a single Job, i.e. bring its state back to READY.
        Selected by db_id or uuid+index. Only one among db_id
        and job_id should be defined.

        By default, only Jobs in one of the running states (CHECKED_OUT,
        UPLOADED, ...), in the REMOTE_ERROR state or FAILED with
        children in the READY or WAITING state can be rerun.
        This should guarantee that no unexpected inconsistencies due to
        dynamic Jobs generation should appear. This limitation can be bypassed
        with the `force` option.
        In any case, no Job with children with index > 1 can be rerun, as there
        is no sensible way of handling it.

        Rerunning a Job in a REMOTE_ERROR or on an intermediate STATE also
        results in a reset of the remote attempts and errors.
        When rerunning a Job in a SUBMITTED or RUNNING state the system also
        tries to cancel the process in the worker.
        Rerunning a FAILED Job also lead to change of state in its children.
        The full list of modified Jobs is returned.

        Parameters
        ----------
        db_id
            The db_id of the Job.
        job_id
            The uuid of the Job.
        job_index
            The index of the Job. If None: the Job with the highest index.
        force
            Bypass the limitation that only Jobs in a certain state can be rerun.
        wait
            In case the Flow or Jobs that need to be updated are locked,
            wait this time (in seconds) for the lock to be released.
            Raise an error if lock is not released.
        break_lock
            Forcibly break the lock on locked documents. Use with care and
            verify that the lock has been set by a process that is not running
            anymore. Doing otherwise will likely lead to inconsistencies in the DB.

        Returns
        -------
        list
            List of db_ids of the updated Jobs.
        """
        lock_filter, sort = self.generate_job_id_query(db_id, job_id, job_index)
        sleep = None
        if wait:
            sleep = 10

        modified_jobs: list[int] = []
        # the job to rerun is the last to be released since this prevents
        # a checkout of the job while the flow is still locked
        with self.lock_job(
            filter=lock_filter,
            break_lock=break_lock,
            sort=sort,
            projection=["uuid", "index", "db_id", "state"],
            sleep=sleep,
            max_wait=wait,
            get_locked_doc=True,
        ) as job_lock:
            job_doc_dict = job_lock.locked_document
            if not job_doc_dict:
                if job_lock.unavailable_document:
                    raise JobLockedError.from_job_doc(job_lock.unavailable_document)
                raise ValueError(f"No Job document matching criteria {lock_filter}")
            job_state = JobState(job_doc_dict["state"])

            if job_state in [JobState.READY]:
                raise ValueError("The Job is in the READY state. No need to rerun.")
            if job_state in RESETTABLE_STATES:
                # if in one of the resettable states no need to lock the flow or
                # update children.
                doc_update = self._reset_remote(job_doc_dict)
                modified_jobs = []
            elif (
                job_state not in [JobState.FAILED, JobState.REMOTE_ERROR] and not force
            ):
                raise ValueError(
                    f"Job in state {job_doc_dict['state']} cannot be rerun. "
                    "Use the 'force' option to override this check."
                )
            else:
                # full restart required
                doc_update, modified_jobs = self._full_rerun(
                    job_doc_dict,
                    sleep=sleep,
                    wait=wait,
                    break_lock=break_lock,
                    force=force,
                )

            modified_jobs.append(job_doc_dict["db_id"])

            set_doc = {"$set": doc_update}
            job_lock.update_on_release = set_doc

        return modified_jobs

    def _full_rerun(
        self,
        doc: dict,
        sleep: int | None = None,
        wait: int | None = None,
        break_lock: bool = False,
        force: bool = False,
    ) -> tuple[dict, list[int]]:
        """
        Perform the full rerun of Job, in case a Job is FAILED or in one of the
        usually not admissible states. This requires actions on the original
        Job's children and will need to acquire the lock on all of them as well
        as on the Flow.

        Parameters
        ----------
        doc
            The dict of the JobDoc associated to the Job to rerun.
            Just the "uuid", "index", "db_id", "state" values are required.
        sleep
            Amounts of seconds to wait between checks that the lock has been released.
        wait
            In case the Flow or Jobs that need to be updated are locked,
            wait this time (in seconds) for the lock to be released.
            Raise an error if lock is not released.
        break_lock
            Forcibly break the lock on locked documents.
        force
            Bypass the limitation that only Jobs in a certain state can be rerun.

        Returns
        -------
        dict, list
            Updates to be set on the rerun Job upon lock release and the list
            of db_ids of the modified Jobs.
        """
        job_id = doc["uuid"]
        job_index = doc["index"]
        modified_jobs: list[int] = []

        flow_filter = {"jobs": job_id}
        with self.lock_flow(
            filter=flow_filter,
            sleep=sleep,
            max_wait=wait,
            get_locked_doc=True,
            break_lock=break_lock,
        ) as flow_lock:
            if not flow_lock.locked_document:
                if flow_lock.unavailable_document:
                    raise FlowLockedError.from_flow_doc(flow_lock.unavailable_document)
                raise ValueError(f"No Flow document matching criteria {flow_filter}")

            flow_doc = FlowDoc.model_validate(flow_lock.locked_document)

            # only the job with the largest index currently present in the db
            # can be rerun to avoid inconsistencies. (rerunning a smaller index
            # would still leave the job with larger indexes in the DB with no
            # clear way of how to deal with them)
            if max(flow_doc.ids_mapping[job_id]) > job_index:
                raise ValueError(
                    f"Job {job_id} is not the highest index ({job_index}). "
                    "Rerunning it will lead to inconsistencies and is not allowed."
                )

            # check that the all the children only those with the largest index
            # in the flow are present.
            # If that is the case the rerun would lead to inconsistencies.
            # If only the last one is among the children it is acceptable
            # to rerun, but in case of a child with lower index a dynamical
            # action that cannot be reverted has been already applied.
            # Do not allow this even if force==True.
            # if not force, only the first level children need to be checked
            if not force:
                descendants = flow_doc.children.get(job_id, [])
            else:
                descendants = flow_doc.descendants(job_id)
            for dep_id, dep_index in descendants:
                if max(flow_doc.ids_mapping[dep_id]) > dep_index:
                    raise ValueError(
                        f"Job {job_id} has a child job ({dep_id}) which is not the last index ({dep_index}). "
                        "Rerunning the Job will lead to inconsistencies and is not allowed."
                    )

            # TODO should STOPPED be acceptable?
            acceptable_child_states = [
                JobState.READY.value,
                JobState.WAITING.value,
                JobState.PAUSED.value,
            ]
            # Update the state of the descendants
            updated_states: dict[str, dict[int, JobState]] = defaultdict(dict)
            with ExitStack() as stack:
                # first acquire the lock on all the descendants and
                # check their state if needed. Break immediately if
                # the lock cannot be acquired on one of the children
                # or if the states do not satisfy the requirements
                children_locks = []
                for dep_id, dep_index in descendants:
                    # TODO consider using the db_id for the query. may be faster?
                    child_lock = stack.enter_context(
                        self.lock_job(
                            filter={"uuid": dep_id, "index": dep_index},
                            break_lock=break_lock,
                            projection=["uuid", "index", "db_id", "state"],
                            sleep=sleep,
                            max_wait=wait,
                            get_locked_doc=True,
                        )
                    )
                    child_doc_dict = child_lock.locked_document
                    if not child_doc_dict:
                        if child_lock.unavailable_document:
                            raise JobLockedError.from_job_doc(
                                child_lock.unavailable_document,
                                f"The parent Job with uuid {job_id} cannot be rerun",
                            )
                        raise ValueError(
                            f"The child of Job {job_id} to rerun with uuid {dep_id} and index {dep_index} could not be found in the database"
                        )

                    # check that the children have not been started yet.
                    # the only case being if some children allow failed parents.
                    # Put a lock on each of the children, so that if they are READY
                    # they will not be checked out
                    if (
                        not force
                        and child_doc_dict["state"] not in acceptable_child_states
                    ):
                        msg = (
                            f"The child of Job {job_id} to rerun with uuid {dep_id} and "
                            f"index {dep_index} has state {child_doc_dict['state']} which "
                            "is not acceptable. Use the 'force' option to override this check."
                        )
                        raise ValueError(msg)
                    children_locks.append(child_lock)

                # Here all the descendants are locked and could be set to WAITING.
                # Set the new state for all of them.
                for child_lock in children_locks:
                    child_doc = child_lock.locked_document
                    if child_doc["state"] != JobState.WAITING.value:
                        modified_jobs.append(child_doc["db_id"])
                    child_doc_update = get_reset_job_base_dict()
                    child_doc_update["state"] = JobState.WAITING.value
                    child_lock.update_on_release = {"$set": child_doc_update}
                    updated_states[child_doc["uuid"]][child_doc["index"]] = (
                        JobState.WAITING
                    )

            # if everything is fine here, update the state of the flow
            # before releasing its lock and set the update for the original job
            # pass explicitly the new state of the job, since it is not updated
            # in the DB. The Job is the last lock to be released.
            updated_states[job_id][job_index] = JobState.READY
            self.update_flow_state(
                flow_uuid=flow_doc.uuid, updated_states=updated_states
            )

            job_doc_update = get_reset_job_base_dict()
            job_doc_update["state"] = JobState.READY.value

        return job_doc_update, modified_jobs

    def _reset_remote(self, doc: dict) -> dict:
        """
        Simple reset of a Job in a running state or REMOTE_ERROR.
        Does not require additional locking on the Flow or other Jobs.

        Parameters
        ----------
        doc
            The dict of the JobDoc associated to the Job to rerun.
            Just the "uuid", "index", "state" values are required.

        Returns
        -------
        dict
            Updates to be set on the Job upon lock release.
        """
        if doc["state"] in [JobState.SUBMITTED.value, JobState.RUNNING.value]:
            # try cancelling the job submitted to the remote queue
            try:
                self._cancel_queue_process(doc)
            except Exception:
                logger.warning(
                    f"Failed cancelling the process for Job {doc['uuid']} {doc['index']}",
                    exc_info=True,
                )

        job_doc_update = get_reset_job_base_dict()
        job_doc_update["state"] = JobState.CHECKED_OUT.value

        return job_doc_update

    @deprecated(
        message="_set_job_properties will be removed. Use the set_job_doc_properties method instead"
    )
    def _set_job_properties(
        self,
        values: dict,
        db_id: str | None = None,
        job_id: str | None = None,
        job_index: int | None = None,
        wait: int | None = None,
        break_lock: bool = False,
        acceptable_states: list[JobState] | None = None,
        use_pipeline: bool = False,
    ) -> list[int]:
        """
        Helper to set multiple values in a JobDoc while locking the Job.
        Selected by db_id or uuid+index. Only one among db_id
        and job_id should be defined.

        Parameters
        ----------
        values
            Dictionary with the values to be set. Will be passed to a pymongo
            `update_one` method.
        db_id
            The db_id of the Job.
        job_id
            The uuid of the Job.
        job_index
            The index of the Job. If None the Job with the largest index
            will be selected.
        wait
            In case the Flow or Jobs that need to be updated are locked,
            wait this time (in seconds) for the lock to be released.
            Raise an error if lock is not released.
        break_lock
            Forcibly break the lock on locked documents.
        acceptable_states
            List of JobState for which the Job values can be changed.
            If None all states are acceptable.
        use_pipeline
            if True a pipeline will be used in the update of the document

        Returns
        -------
        list
            List of db_ids of updated Jobs. Could be an empty list or a list
            with a single element.
        """
        return self.set_job_doc_properties(
            values=values,
            db_id=db_id,
            job_id=job_id,
            job_index=job_index,
            wait=wait,
            break_lock=break_lock,
            acceptable_states=acceptable_states,
            use_pipeline=use_pipeline,
        )

    def set_job_doc_properties(
        self,
        values: dict,
        db_id: str | None = None,
        job_id: str | None = None,
        job_index: int | None = None,
        wait: int | None = None,
        break_lock: bool = False,
        acceptable_states: list[JobState] | None = None,
        use_pipeline: bool = False,
    ) -> list[int]:
        """
        Helper to set multiple values in a JobDoc while locking the Job.
        Selected by db_id or uuid+index. Only one among db_id
        and job_id should be defined.

        Parameters
        ----------
        values
            Dictionary with the values to be set. Will be passed to a pymongo
            `update_one` method.
        db_id
            The db_id of the Job.
        job_id
            The uuid of the Job.
        job_index
            The index of the Job. If None the Job with the largest index
            will be selected.
        wait
            In case the Flow or Jobs that need to be updated are locked,
            wait this time (in seconds) for the lock to be released.
            Raise an error if lock is not released.
        break_lock
            Forcibly break the lock on locked documents.
        acceptable_states
            List of JobState for which the Job values can be changed.
            If None all states are acceptable.
        use_pipeline
            if True a pipeline will be used in the update of the document

        Returns
        -------
        list
            List of db_ids of updated Jobs. Could be an empty list or a list
            with a single element.
        """
        sleep = None
        if wait:
            sleep = 10
        lock_filter, sort = self.generate_job_id_query(db_id, job_id, job_index)
        projection = ["db_id", "uuid", "index", "state"]
        with self.lock_job(
            filter=lock_filter,
            break_lock=break_lock,
            sort=sort,
            sleep=sleep,
            max_wait=wait,
            projection=projection,
        ) as lock:
            doc = lock.locked_document
            if doc:
                if (
                    acceptable_states
                    and JobState(doc["state"]) not in acceptable_states
                ):
                    raise ValueError(
                        f"Job in state {doc['state']}. The action cannot be performed"
                    )
                values = dict(values)
                # values["updated_on"] = datetime.utcnow()
                lock.update_on_release = (
                    [{"$set": values}] if use_pipeline else {"$set": values}
                )
                return [doc["db_id"]]

        return []

    def set_job_state(
        self,
        state: JobState,
        job_id: str | None = None,
        db_id: str | None = None,
        job_index: int | None = None,
        wait: int | None = None,
        break_lock: bool = False,
    ) -> list[int]:
        """
        Set the state of a Job to an arbitrary JobState.
        Selected by db_id or uuid+index. Only one among db_id
        and job_id should be defined.

        No check is performed! Any job can be set to any state.
        Only for advanced users or for debugging purposes.

        Parameters
        ----------
        db_id
            The db_id of the Job.
        job_id
            The uuid of the Job.
        job_index
            The index of the Job. If None the Job with the largest index
            will be selected.
        wait
            In case the Flow or Jobs that need to be updated are locked,
            wait this time (in seconds) for the lock to be released.
            Raise an error if lock is not released.
        break_lock
            Forcibly break the lock on locked documents.

        Returns
        -------
        list
            List of db_ids of updated Jobs. Could be an empty list or a list
            with a single element.
        """
        values = {
            "state": state.value,
            "remote.step_attempts": 0,
            "remote.retry_time_limit": None,
            "previous_state": None,
            "remote.queue_state": None,
            "remote.error": None,
            "error": None,
        }
        return self.set_job_doc_properties(
            values=values,
            job_id=job_id,
            db_id=db_id,
            job_index=job_index,
            wait=wait,
            break_lock=break_lock,
        )

    def retry_jobs(
        self,
        job_ids: tuple[str, int] | list[tuple[str, int]] | None = None,
        db_ids: str | list[str] | None = None,
        flow_ids: str | list[str] | None = None,
        states: JobState | list[JobState] | None = None,
        start_date: datetime | None = None,
        end_date: datetime | None = None,
        name: str | None = None,
        metadata: dict | None = None,
        raise_on_error: bool = True,
        wait: int | None = None,
        break_lock: bool = False,
    ) -> list[int]:
        """
        Retry selected Jobs, i.e. bring them back to its previous state if REMOTE_ERROR,
        or reset the remote attempts and time of retry if in another running state.

        Parameters
        ----------
        job_ids
            One or more tuples, each containing the (uuid, index) pair of the
            Jobs to retrieve.
        db_ids
            One or more db_ids of the Jobs to retrieve.
        flow_ids
            One or more Flow uuids to which the Jobs to retrieve belong.
        states
            One or more states of the Jobs.
        start_date
            Filter Jobs that were updated_on after this date.
            Should be in the machine local time zone. It will be converted to UTC.
        end_date
            Filter Jobs that were updated_on before this date.
            Should be in the machine local time zone. It will be converted to UTC.
        name
            Pattern matching the name of Job. Default is an exact match, but all
            conventions from python fnmatch can be used (e.g. *test*)
        metadata
            A dictionary of the values of the metadata to match. Should be an
            exact match for all the values provided.
        raise_on_error
            If True raise in case of error on one job error and stop the loop.
            Otherwise, just log the error and proceed.
        wait
            In case the Flow or Jobs that need to be updated are locked,
            wait this time (in seconds) for the lock to be released.
            Raise an error if lock is not released.
        break_lock
            Forcibly break the lock on locked documents. Use with care and
            verify that the lock has been set by a process that is not running
            anymore. Doing otherwise will likely lead to inconsistencies in the DB.

        Returns
        -------
        list
            List of db_ids of the updated Jobs.
        """
        return self._many_jobs_action(
            method=self.retry_job,
            action_description="retrying",
            job_ids=job_ids,
            db_ids=db_ids,
            flow_ids=flow_ids,
            states=states,
            start_date=start_date,
            end_date=end_date,
            name=name,
            metadata=metadata,
            raise_on_error=raise_on_error,
            wait=wait,
            break_lock=break_lock,
        )

    def retry_job(
        self,
        job_id: str | None = None,
        db_id: str | None = None,
        job_index: int | None = None,
        wait: int | None = None,
        break_lock: bool = False,
    ) -> list[int]:
        """
        Retry a single Job, i.e. bring it back to its previous state if REMOTE_ERROR,
        or reset the remote attempts and time of retry if in another running state.
        Jobs in other states cannot be retried.
        The Job is selected by db_id or uuid+index. Only one among db_id
        and job_id should be defined.

        Only locking of the retried Job is required.

        Parameters
        ----------
        db_id
            The db_id of the Job.
        job_id
            The uuid of the Job.
        job_index
            The index of the Job. If None: the Job with the highest index.
        wait
            In case the Flow or Jobs that need to be updated are locked,
            wait this time (in seconds) for the lock to be released.
            Raise an error if lock is not released.
        break_lock
            Forcibly break the lock on locked documents. Use with care and
            verify that the lock has been set by a process that is not running
            anymore. Doing otherwise will likely lead to inconsistencies in the DB.

        Returns
        -------
        list
            List containing the db_id of the updated Job.
        """
        lock_filter, sort = self.generate_job_id_query(db_id, job_id, job_index)
        sleep = None
        if wait:
            sleep = 10

        with self.lock_job(
            filter=lock_filter,
            sort=sort,
            get_locked_doc=True,
            sleep=sleep,
            max_wait=wait,
            break_lock=break_lock,
        ) as lock:
            doc = lock.locked_document
            if not doc:
                if lock.unavailable_document:
                    raise JobLockedError(
                        f"The Job matching criteria {lock_filter} is locked."
                    )
                raise ValueError(f"No Job matching criteria {lock_filter}")
            state = JobState(doc["state"])
            if state == JobState.REMOTE_ERROR:
                previous_state = doc["previous_state"]
                try:
                    JobState(previous_state)
                except ValueError as exc:
                    raise ValueError(
                        f"The registered previous state: {previous_state} is not a valid state"
                    ) from exc
                set_dict = get_reset_job_base_dict()
                set_dict["state"] = previous_state

                lock.update_on_release = {"$set": set_dict}
            elif state in RUNNING_STATES:
                set_dict = {
                    "remote.step_attempts": 0,
                    "remote.retry_time_limit": None,
                    "remote.error": None,
                }
                lock.update_on_release = {"$set": set_dict}
            else:
                raise ValueError(f"Job in state {state.value} cannot be retried.")
            return [doc["db_id"]]

    def pause_jobs(
        self,
        job_ids: tuple[str, int] | list[tuple[str, int]] | None = None,
        db_ids: str | list[str] | None = None,
        flow_ids: str | list[str] | None = None,
        states: JobState | list[JobState] | None = None,
        start_date: datetime | None = None,
        end_date: datetime | None = None,
        name: str | None = None,
        metadata: dict | None = None,
        raise_on_error: bool = True,
        wait: int | None = None,
    ) -> list[int]:
        """
        Pause selected Jobs. Only READY and WAITING Jobs can be paused.
        The action is reversible.

        Parameters
        ----------
        job_ids
            One or more tuples, each containing the (uuid, index) pair of the
            Jobs to retrieve.
        db_ids
            One or more db_ids of the Jobs to retrieve.
        flow_ids
            One or more Flow uuids to which the Jobs to retrieve belong.
        states
            One or more states of the Jobs.
        start_date
            Filter Jobs that were updated_on after this date.
            Should be in the machine local time zone. It will be converted to UTC.
        end_date
            Filter Jobs that were updated_on before this date.
            Should be in the machine local time zone. It will be converted to UTC.
        name
            Pattern matching the name of Job. Default is an exact match, but all
            conventions from python fnmatch can be used (e.g. *test*)
        metadata
            A dictionary of the values of the metadata to match. Should be an
            exact match for all the values provided.
        raise_on_error
            If True raise in case of error on one job error and stop the loop.
            Otherwise, just log the error and proceed.
        wait
            In case the Flow or Jobs that need to be updated are locked,
            wait this time (in seconds) for the lock to be released.
            Raise an error if lock is not released.

        Returns
        -------
        list
            List of db_ids of the updated Jobs.
        """
        return self._many_jobs_action(
            method=self.pause_job,
            action_description="pausing",
            job_ids=job_ids,
            db_ids=db_ids,
            flow_ids=flow_ids,
            states=states,
            start_date=start_date,
            end_date=end_date,
            name=name,
            metadata=metadata,
            raise_on_error=raise_on_error,
            wait=wait,
        )

    def stop_jobs(
        self,
        job_ids: tuple[str, int] | list[tuple[str, int]] | None = None,
        db_ids: str | list[str] | None = None,
        flow_ids: str | list[str] | None = None,
        states: JobState | list[JobState] | None = None,
        start_date: datetime | None = None,
        end_date: datetime | None = None,
        name: str | None = None,
        metadata: dict | None = None,
        raise_on_error: bool = True,
        wait: int | None = None,
        break_lock: bool = False,
    ) -> list[int]:
        """
        Stop selected Jobs. Only Jobs in the READY and all the running states
        can be stopped.
        The action is not reversible.

        Parameters
        ----------
        job_ids
            One or more tuples, each containing the (uuid, index) pair of the
            Jobs to retrieve.
        db_ids
            One or more db_ids of the Jobs to retrieve.
        flow_ids
            One or more Flow uuids to which the Jobs to retrieve belong.
        states
            One or more states of the Jobs.
        start_date
            Filter Jobs that were updated_on after this date.
            Should be in the machine local time zone. It will be converted to UTC.
        end_date
            Filter Jobs that were updated_on before this date.
            Should be in the machine local time zone. It will be converted to UTC.
        name
            Pattern matching the name of Job. Default is an exact match, but all
            conventions from python fnmatch can be used (e.g. *test*)
        metadata
            A dictionary of the values of the metadata to match. Should be an
            exact match for all the values provided.
        raise_on_error
            If True raise in case of error on one job error and stop the loop.
            Otherwise, just log the error and proceed.
        wait
            In case the Flow or Jobs that need to be updated are locked,
            wait this time (in seconds) for the lock to be released.
            Raise an error if lock is not released.
        break_lock
            Forcibly break the lock on locked documents. Use with care and
            verify that the lock has been set by a process that is not running
            anymore. Doing otherwise will likely lead to inconsistencies in the DB.

        Returns
        -------
        list
            List of db_ids of the updated Jobs.
        """
        return self._many_jobs_action(
            method=self.stop_job,
            action_description="stopping",
            job_ids=job_ids,
            db_ids=db_ids,
            flow_ids=flow_ids,
            states=states,
            start_date=start_date,
            end_date=end_date,
            name=name,
            metadata=metadata,
            raise_on_error=raise_on_error,
            wait=wait,
            break_lock=break_lock,
        )

    def stop_job(
        self,
        job_id: str | None = None,
        db_id: str | None = None,
        job_index: int | None = None,
        wait: int | None = None,
        break_lock: bool = False,
    ) -> list[int]:
        """
        Stop a single Job. Only Jobs in the READY and all the running states
        can be stopped.
        Selected by db_id or uuid+index. Only one among db_id
        and job_id should be defined.
        The action is not reversible.

        Parameters
        ----------
        db_id
            The db_id of the Job.
        job_id
            The uuid of the Job.
        job_index
            The index of the Job. If None: the Job with the highest index.
        wait
            In case the Flow or Jobs that need to be updated are locked,
            wait this time (in seconds) for the lock to be released.
            Raise an error if lock is not released.
        break_lock
            Forcibly break the lock on locked documents. Use with care and
            verify that the lock has been set by a process that is not running
            anymore. Doing otherwise will likely lead to inconsistencies in the DB.

        Returns
        -------
        list
            List of db_ids of the updated Jobs.
        """
        job_lock_kwargs = dict(
            projection=["uuid", "index", "db_id", "state", "remote", "worker"]
        )
        flow_lock_kwargs = dict(projection=["uuid"])
        with self.lock_job_flow(
            acceptable_states=[JobState.READY, *RUNNING_STATES],
            job_id=job_id,
            db_id=db_id,
            job_index=job_index,
            wait=wait,
            break_lock=break_lock,
            job_lock_kwargs=job_lock_kwargs,
            flow_lock_kwargs=flow_lock_kwargs,
        ) as (job_lock, flow_lock):
            job_doc = job_lock.locked_document
            if job_doc is None:
                raise RuntimeError("No job document found in lock")

            job_state = JobState(job_doc["state"])
            if job_state in [JobState.SUBMITTED.value, JobState.RUNNING.value]:
                # try cancelling the job submitted to the remote queue
                try:
                    self._cancel_queue_process(job_doc)
                except Exception:
                    logger.warning(
                        f"Failed cancelling the process for Job {job_doc['uuid']} {job_doc['index']}",
                        exc_info=True,
                    )
            job_id = job_doc["uuid"]
            job_index = job_doc["index"]
            updated_states = {job_id: {job_index: JobState.USER_STOPPED}}
            if flow_lock.locked_document is None:
                raise RuntimeError("No document found in flow lock")
            self.update_flow_state(
                flow_uuid=flow_lock.locked_document["uuid"],
                updated_states=updated_states,
            )
            job_lock.update_on_release = {
                "$set": {"state": JobState.USER_STOPPED.value}
            }
            return_doc = job_lock.locked_document
            if return_doc is None:
                raise RuntimeError("No document found in final job lock")

            return [return_doc["db_id"]]

    def pause_job(
        self,
        job_id: str | None = None,
        db_id: str | None = None,
        job_index: int | None = None,
        wait: int | None = None,
    ) -> list[int]:
        """
        Pause a single Job. Only READY and WAITING Jobs can be paused.
        Selected by db_id or uuid+index. Only one among db_id
        and job_id should be defined.
        The action is reversible.

        Parameters
        ----------
        db_id
            The db_id of the Job.
        job_id
            The uuid of the Job.
        job_index
            The index of the Job. If None: the Job with the highest index.
        wait
            In case the Flow or Jobs that need to be updated are locked,
            wait this time (in seconds) for the lock to be released.
            Raise an error if lock is not released.

        Returns
        -------
        list
            List of db_ids of the updated Jobs.
        """
        job_lock_kwargs = dict(projection=["uuid", "index", "db_id", "state"])
        flow_lock_kwargs = dict(projection=["uuid"])
        with self.lock_job_flow(
            acceptable_states=PAUSABLE_STATES,
            job_id=job_id,
            db_id=db_id,
            job_index=job_index,
            wait=wait,
            break_lock=False,
            job_lock_kwargs=job_lock_kwargs,
            flow_lock_kwargs=flow_lock_kwargs,
        ) as (job_lock, flow_lock):
            job_doc = job_lock.locked_document
            if job_doc is None:
                raise RuntimeError("No job document found in lock")
            job_id = job_doc["uuid"]
            job_index = job_doc["index"]
            updated_states = {job_id: {job_index: JobState.PAUSED}}
            flow_doc = flow_lock.locked_document
            if flow_doc is None:
                raise RuntimeError("No flow document found in lock")
            self.update_flow_state(
                flow_uuid=flow_doc["uuid"],
                updated_states=updated_states,
            )
            job_lock.update_on_release = {"$set": {"state": JobState.PAUSED.value}}
            return_doc = job_lock.locked_document
            if return_doc is None:
                raise RuntimeError("No document found in final job lock")

            return [return_doc["db_id"]]

    def play_jobs(
        self,
        job_ids: tuple[str, int] | list[tuple[str, int]] | None = None,
        db_ids: str | list[str] | None = None,
        flow_ids: str | list[str] | None = None,
        states: JobState | list[JobState] | None = None,
        start_date: datetime | None = None,
        end_date: datetime | None = None,
        name: str | None = None,
        metadata: dict | None = None,
        raise_on_error: bool = True,
        wait: int | None = None,
        break_lock: bool = False,
    ) -> list[int]:
        """
        Restart selected Jobs that were previously paused.

        Parameters
        ----------
        job_ids
            One or more tuples, each containing the (uuid, index) pair of the
            Jobs to retrieve.
        db_ids
            One or more db_ids of the Jobs to retrieve.
        flow_ids
            One or more Flow uuids to which the Jobs to retrieve belong.
        states
            One or more states of the Jobs.
        start_date
            Filter Jobs that were updated_on after this date.
            Should be in the machine local time zone. It will be converted to UTC.
        end_date
            Filter Jobs that were updated_on before this date.
            Should be in the machine local time zone. It will be converted to UTC.
        name
            Pattern matching the name of Job. Default is an exact match, but all
            conventions from python fnmatch can be used (e.g. *test*)
        metadata
            A dictionary of the values of the metadata to match. Should be an
            exact match for all the values provided.
        raise_on_error
            If True raise in case of error on one job error and stop the loop.
            Otherwise, just log the error and proceed.
        wait
            In case the Flow or Jobs that need to be updated are locked,
            wait this time (in seconds) for the lock to be released.
            Raise an error if lock is not released.
        break_lock
            Forcibly break the lock on locked documents. Use with care and
            verify that the lock has been set by a process that is not running
            anymore. Doing otherwise will likely lead to inconsistencies in the DB.

        Returns
        -------
        list
            List of db_ids of the updated Jobs.
        """
        return self._many_jobs_action(
            method=self.play_job,
            action_description="playing",
            job_ids=job_ids,
            db_ids=db_ids,
            flow_ids=flow_ids,
            states=states,
            start_date=start_date,
            end_date=end_date,
            name=name,
            metadata=metadata,
            raise_on_error=raise_on_error,
            wait=wait,
            break_lock=break_lock,
        )

    def play_job(
        self,
        job_id: str | None = None,
        db_id: str | None = None,
        job_index: int | None = None,
        wait: int | None = None,
        break_lock: bool = False,
    ) -> list[int]:
        """
        Restart a single Jobs that was previously paused.
        Selected by db_id or uuid+index. Only one among db_id
        and job_id should be defined.

        Parameters
        ----------
        db_id
            The db_id of the Job.
        job_id
            The uuid of the Job.
        job_index
            The index of the Job. If None: the Job with the highest index.
        wait
            In case the Flow or Jobs that need to be updated are locked,
            wait this time (in seconds) for the lock to be released.
            Raise an error if lock is not released.
        break_lock
            Forcibly break the lock on locked documents. Use with care and
            verify that the lock has been set by a process that is not running
            anymore. Doing otherwise will likely lead to inconsistencies in the DB.

        Returns
        -------
        list
            List of db_ids of the updated Jobs.
        """
        job_lock_kwargs = dict(
            projection=["uuid", "index", "db_id", "state", "job.config", "parents"]
        )
        flow_lock_kwargs = dict(projection=["uuid"])
        with self.lock_job_flow(
            acceptable_states=[JobState.PAUSED],
            job_id=job_id,
            db_id=db_id,
            job_index=job_index,
            wait=wait,
            break_lock=break_lock,
            job_lock_kwargs=job_lock_kwargs,
            flow_lock_kwargs=flow_lock_kwargs,
        ) as (job_lock, flow_lock):
            job_doc = job_lock.locked_document
            if job_doc is None:
                raise RuntimeError("No job document found in lock")
            job_id = job_doc["uuid"]
            job_index = job_doc["index"]
            on_missing = job_doc["job"]["config"]["on_missing_references"]
            allow_failed = on_missing != OnMissing.ERROR.value

            # in principle the lock on each of the parent jobs is not needed
            # since a parent Job cannot change to COMPLETED or FAILED while
            # the flow is locked
            for parent in self.jobs.find(
                {"uuid": {"$in": job_doc["parents"]}}, projection=["state"]
            ):
                parent_state = JobState(parent["state"])
                if parent_state != JobState.COMPLETED:
                    if parent_state == JobState.FAILED and allow_failed:
                        continue
                    final_state = JobState.WAITING
                    break
            else:
                final_state = JobState.READY

            updated_states = {job_id: {job_index: final_state}}
            self.update_flow_state(
                flow_uuid=flow_lock.locked_document["uuid"],
                updated_states=updated_states,
            )
            job_lock.update_on_release = {"$set": {"state": final_state.value}}
            return [job_lock.locked_document["db_id"]]

    def set_job_run_properties(
        self,
        worker: str | None = None,
        exec_config: str | ExecutionConfig | dict | None = None,
        resources: dict | QResources | None = None,
        update: bool = True,
        job_ids: tuple[str, int] | list[tuple[str, int]] | None = None,
        db_ids: str | list[str] | None = None,
        flow_ids: str | list[str] | None = None,
        states: JobState | list[JobState] | None = None,
        start_date: datetime | None = None,
        end_date: datetime | None = None,
        name: str | None = None,
        metadata: dict | None = None,
        raise_on_error: bool = True,
    ) -> list[int]:
        """
        Set execution properties for selected Jobs:
        worker, exec_config and resources.

        Parameters
        ----------
        worker
            The name of the worker to set.
        exec_config
            The name of the exec_config to set or an explicit value of
            ExecutionConfig or dict.
        resources
            The resources to be set, either as a dict or a QResources instance.
        update
            If True, when setting exec_config and resources a passed dictionary
            will be used to update already existing values.
            If False it will replace the original values.
        job_ids
            One or more tuples, each containing the (uuid, index) pair of the
            Jobs to retrieve.
        db_ids
            One or more db_ids of the Jobs to retrieve.
        flow_ids
            One or more Flow uuids to which the Jobs to retrieve belong.
        states
            One or more states of the Jobs.
        start_date
            Filter Jobs that were updated_on after this date.
            Should be in the machine local time zone. It will be converted to UTC.
        end_date
            Filter Jobs that were updated_on before this date.
            Should be in the machine local time zone. It will be converted to UTC.
        name
            Pattern matching the name of Job. Default is an exact match, but all
            conventions from python fnmatch can be used (e.g. *test*)
        metadata
            A dictionary of the values of the metadata to match. Should be an
            exact match for all the values provided.
        raise_on_error
            If True raise in case of error on one job error and stop the loop.
            Otherwise, just log the error and proceed.

        Returns
        -------
        list
            List of db_ids of the updated Jobs.
        """
        set_dict: dict[str, Any] = {}
        if worker:
            if worker not in self.project.workers:
                raise ValueError(f"worker {worker} is not present in the project")
            set_dict["worker"] = worker

        if exec_config:
            if (
                isinstance(exec_config, str)
                and exec_config not in self.project.exec_config
            ):
                raise ValueError(
                    f"exec_config {exec_config} is not present in the project"
                )
            if isinstance(exec_config, ExecutionConfig):
                exec_config = exec_config.model_dump()

            if update and isinstance(exec_config, dict):
                # if the content is a string replace even if it is an update,
                # merging is meaningless
                cond = {
                    "$cond": {
                        "if": {"$eq": [{"$type": "$exec_config"}, "string"]},
                        "then": exec_config,
                        "else": {"$mergeObjects": ["$exec_config", exec_config]},
                    }
                }
                set_dict["exec_config"] = cond

            else:
                set_dict["exec_config"] = exec_config

        if resources:
            if isinstance(resources, QResources):
                resources = resources.as_dict()
                # if passing a QResources it is pointless to update
                # all the keywords will be overwritten and if the previous
                # value was a generic dictionary the merged dictionary will fail
                # almost surely lead to failures
                update = False
            if update:
                set_dict["resources"] = {"$mergeObjects": ["$resources", resources]}
            else:
                set_dict["resources"] = resources

        acceptable_states = [
            JobState.READY,
            JobState.WAITING,
            JobState.COMPLETED,
            JobState.FAILED,
            JobState.PAUSED,
            JobState.REMOTE_ERROR,
        ]

        return self._many_jobs_action(
            method=self.set_job_doc_properties,
            action_description="setting",
            job_ids=job_ids,
            db_ids=db_ids,
            flow_ids=flow_ids,
            states=states,
            start_date=start_date,
            end_date=end_date,
            name=name,
            metadata=metadata,
            raise_on_error=raise_on_error,
            values=set_dict,
            acceptable_states=acceptable_states,
            use_pipeline=update,
        )

    def get_flow_job_aggreg(
        self,
        query: dict | None = None,
        projection: dict | None = None,
        sort: list[tuple] | None = None,
        limit: int = 0,
    ) -> list[dict]:
        """
        Retrieve data about Flows and all their Jobs through an aggregation.

        In the aggregation the list of Jobs are identified as `jobs_list`.

        Parameters
        ----------
        query
            A dictionary representing the filter.
        projection
            Projection of the fields passed to the aggregation.
        sort
            A list of (key, direction) pairs specifying the sort order for this
            query. Follows pymongo conventions.
        limit
            Maximum number of entries to retrieve. 0 means no limit.

        Returns
        -------
        list
            The list of dictionaries resulting from the query.
        """
        pipeline: list[dict] = [
            {
                "$lookup": {
                    "from": self.jobs_collection,
                    "localField": "jobs",
                    "foreignField": "uuid",
                    "as": "jobs_list",
                }
            }
        ]

        if query:
            pipeline.append({"$match": query})

        if projection:
            pipeline.append({"$project": projection})

        if sort:
            pipeline.append({"$sort": dict(sort)})

        if limit:
            pipeline.append({"$limit": limit})

        return list(self.flows.aggregate(pipeline))

    def get_flows_info(
        self,
        job_ids: str | list[str] | None = None,
        db_ids: str | list[str] | None = None,
        flow_ids: str | list[str] | None = None,
        states: FlowState | list[FlowState] | None = None,
        start_date: datetime | None = None,
        end_date: datetime | None = None,
        name: str | None = None,
        locked: bool = False,
        sort: list[tuple] | None = None,
        limit: int = 0,
        full: bool = False,
    ) -> list[FlowInfo]:
        """
        Query for Flows based on standard parameters and return a list of FlowInfo.

        Parameters
        ----------
        job_ids
            One or more strings with uuids of Jobs belonging to the Flow.
        db_ids
            One or more db_ids of Jobs belonging to the Flow.
        flow_ids
            One or more Flow uuids.
        states
            One or more states of the Flow.
        start_date
            Filter Flows that were updated_on after this date.
            Should be in the machine local time zone. It will be converted to UTC.
        end_date
            Filter Flows that were updated_on before this date.
            Should be in the machine local time zone. It will be converted to UTC.
        name
            Pattern matching the name of Flow. Default is an exact match, but all
            conventions from python fnmatch can be used (e.g. *test*)
        locked
            If True only locked Flows will be selected.
        sort
            A list of (key, direction) pairs specifying the sort order for this
            query. Follows pymongo conventions.
        limit
            Maximum number of entries to retrieve. 0 means no limit.
        full
            If True data is fetched from both the Flow collection and Job collection
            with an aggregate. Otherwise, only the Job information in the Flow
            document will be used.

        Returns
        -------
        list
            A list of FlowInfo.
        """
        query = self._build_query_flow(
            job_ids=job_ids,
            db_ids=db_ids,
            flow_ids=flow_ids,
            states=states,
            start_date=start_date,
            end_date=end_date,
            name=name,
            locked=locked,
        )

        # Only use the full aggregation if more job details are needed.
        # The single flow document is enough for basic information
        if full:
            # TODO reduce the projection to the bare minimum to reduce the amount of
            # fetched data?
            projection = {f"jobs_list.{f}": 1 for f in projection_job_info}
            projection["jobs_list.job.hosts"] = 1
            for k in FlowDoc.model_fields:
                projection[k] = 1

            data = self.get_flow_job_aggreg(
                query=query, sort=sort, limit=limit, projection=projection
            )
        else:
            data = list(self.flows.find(query, sort=sort, limit=limit))

        return [FlowInfo.from_query_dict(d) for d in data]

    def delete_flows(
        self,
        flow_ids: str | list[str] | None = None,
        confirm: bool = False,
        delete_output: bool = False,
    ) -> int:
        """
        Delete a list of Flows based on the flow uuids.

        Parameters
        ----------
        flow_ids
            One or more Flow uuids.
        confirm
            If False only a maximum of 10 Flows can be deleted.
        delete_output
            If True also delete the associated output in the JobStore.

        Returns
        -------
        int
            Number of delete Flows.
        """
        if isinstance(flow_ids, str):
            flow_ids = [flow_ids]

        if flow_ids is None:
            flow_ids = [f["uuid"] for f in self.flows.find({}, projection=["uuid"])]

        if len(flow_ids) > 10 and not confirm:
            raise ValueError(
                "Deleting more than 10 flows requires explicit confirmation"
            )
        deleted = 0
        for fid in flow_ids:
            # TODO should it catch errors?
            if self.delete_flow(fid, delete_output):
                deleted += 1

        return deleted

    def delete_flow(self, flow_id: str, delete_output: bool = False) -> bool:
        """
        Delete a single Flow based on the uuid.

        Parameters
        ----------
        flow_id
            One or more Flow uuids.
        delete_output
            If True also delete the associated output in the JobStore.
        """
        # TODO should this lock anything (FW does not lock)?
        flow = self.get_flow_info_by_flow_uuid(flow_id)
        if not flow:
            return False
        job_ids = flow["jobs"]
        if delete_output:
            self.jobstore.remove_docs({"uuid": {"$in": job_ids}})

        self.jobs.delete_many({"uuid": {"$in": job_ids}})
        self.flows.delete_one({"uuid": flow_id})
        return True

    def unlock_jobs(
        self,
        job_ids: tuple[str, int] | list[tuple[str, int]] | None = None,
        db_ids: str | list[str] | None = None,
        flow_ids: str | list[str] | None = None,
        states: JobState | list[JobState] | None = None,
        start_date: datetime | None = None,
        end_date: datetime | None = None,
        name: str | None = None,
        metadata: dict | None = None,
    ) -> int:
        """
        Forcibly remove the lock on a locked Job document.
        This should be used only if a lock is a leftover of a process that is not
        running anymore. Doing otherwise may result in inconsistencies.

        Parameters
        ----------
        job_ids
            One or more tuples, each containing the (uuid, index) pair of the
            Jobs to retrieve.
        db_ids
            One or more db_ids of the Jobs to retrieve.
        flow_ids
            One or more Flow uuids to which the Jobs to retrieve belong.
        states
            One or more states of the Jobs.
        start_date
            Filter Jobs that were updated_on after this date.
            Should be in the machine local time zone. It will be converted to UTC.
        end_date
            Filter Jobs that were updated_on before this date.
            Should be in the machine local time zone. It will be converted to UTC.
        name
            Pattern matching the name of Job. Default is an exact match, but all
            conventions from python fnmatch can be used (e.g. *test*)
        metadata
            A dictionary of the values of the metadata to match. Should be an
            exact match for all the values provided.

        Returns
        -------
        int
            Number of modified Jobs.
        """
        query = self._build_query_job(
            job_ids=job_ids,
            db_ids=db_ids,
            flow_ids=flow_ids,
            states=states,
            start_date=start_date,
            end_date=end_date,
            locked=True,
            name=name,
            metadata=metadata,
        )

        result = self.jobs.update_many(
            filter=query,
            update={"$set": {"lock_id": None, "lock_time": None}},
        )
        return result.modified_count

    def unlock_flows(
        self,
        job_ids: str | list[str] | None = None,
        db_ids: str | list[str] | None = None,
        flow_ids: str | list[str] | None = None,
        states: FlowState | list[FlowState] | None = None,
        start_date: datetime | None = None,
        end_date: datetime | None = None,
        name: str | None = None,
    ) -> int:
        """
        Forcibly remove the lock on a locked Flow document.
        This should be used only if a lock is a leftover of a process that is not
        running anymore. Doing otherwise may result in inconsistencies.

        Parameters
        ----------
        job_ids
            One or more strings with uuids of Jobs belonging to the Flow.
        db_ids
            One or more db_ids of Jobs belonging to the Flow.
        flow_ids
            One or more Flow uuids.
        states
            One or more states of the Flows.
        start_date
            Filter Flows that were updated_on after this date.
            Should be in the machine local time zone. It will be converted to UTC.
        end_date
            Filter Flows that were updated_on before this date.
            Should be in the machine local time zone. It will be converted to UTC.
        name
            Pattern matching the name of Flow. Default is an exact match, but all
            conventions from python fnmatch can be used (e.g. *test*)

        Returns
        -------
        int
            Number of modified Flows.
        """
        query = self._build_query_flow(
            job_ids=job_ids,
            db_ids=db_ids,
            flow_ids=flow_ids,
            states=states,
            start_date=start_date,
            end_date=end_date,
            locked=True,
            name=name,
        )

        result = self.flows.update_many(
            filter=query,
            update={"$set": {"lock_id": None, "lock_time": None}},
        )
        return result.modified_count

    def reset(self, reset_output: bool = False, max_limit: int = 25) -> bool:
        """
        Reset the content of the queue database and builds the indexes.
        Optionally deletes the content of the JobStore with the outputs.
        In this case all the data contained in the JobStore will be removed,
        not just those associated to the data in the queue.

        Parameters
        ----------
        reset_output
            If True also reset the JobStore containing the outputs.
        max_limit
            Maximum number of Flows present in the DB. If number is larger
            the database will not be reset. Set 0 for not limit.

        Returns
        -------
        bool
            True if the database was reset, False otherwise.
        """
        # TODO should it just delete docs related to job removed in the reset?
        # what if the outputs are in other stores? Should take those as well
        if max_limit:
            n_flows = self.flows.count_documents({})
            if n_flows >= max_limit:
                logger.warning(
                    f"The database contains {n_flows} flows and will not be reset. "
                    "Increase the max_limit value or set it to 0"
                )
                return False

        if reset_output:
            self.jobstore.remove_docs({})

        self.jobs.drop()
        self.flows.drop()
        self.auxiliary.drop()
        self.auxiliary.insert_one({"next_id": 1})
        self.build_indexes()
        return True

    def build_indexes(
        self,
        background: bool = True,
        job_custom_indexes: list[str | list] | None = None,
        flow_custom_indexes: list[str | list] | None = None,
    ) -> None:
        """
        Build indexes in the database.

        Parameters
        ----------
        background
            If True, the indexes should be created in the background.
        job_custom_indexes
            List of custom indexes for the jobs collection. Each element is passed
            to pymongo's create_index, thus following those conventions.
        flow_custom_indexes
            List of custom indexes for the flows collection.
            Same as job_custom_indexes.
        """
        self.jobs.create_index("db_id", unique=True, background=background)

        job_indexes = [
            "uuid",
            "index",
            "state",
            "updated_on",
            "name",
            "worker",
            [("priority", pymongo.DESCENDING)],
            ["state", "remote.retry_time_limit"],
        ]
        for f in job_indexes:
            self.jobs.create_index(f, background=background)

        if job_custom_indexes:
            for idx in job_custom_indexes:
                self.jobs.create_index(idx, background=background)

        flow_indexes = [
            "uuid",
            "name",
            "state",
            "updated_on",
            "ids",
            "jobs",
        ]

        for idx in flow_indexes:
            self.flows.create_index(idx, background=background)

        if flow_custom_indexes:
            for idx in flow_custom_indexes:
                self.flows.create_index(idx, background=background)

    def compact(self) -> None:
        """Compact jobs and flows collections in MongoDB."""
        self.db.command({"compact": self.jobs_collection})
        self.db.command({"compact": self.flows_collection})

    def get_flow_info_by_flow_uuid(
        self, flow_uuid: str, projection: list | dict | None = None
    ):
        return self.flows.find_one({"uuid": flow_uuid}, projection=projection)

    def get_flow_info_by_job_uuid(
        self, job_uuid: str, projection: list | dict | None = None
    ):
        return self.flows.find_one({"jobs": job_uuid}, projection=projection)

    def get_job_info_by_job_uuid(
        self,
        job_uuid: str,
        job_index: int | str = "last",
        projection: list | dict | None = None,
    ):
        query: dict[str, Any] = {"uuid": job_uuid}
        sort = None
        if isinstance(job_index, int):
            query["index"] = job_index
        elif job_index == "last":
            sort = {"index": -1}
        else:
            raise ValueError(f"job_index value: {job_index} is not supported")
        return self.jobs.find_one(query, projection=projection, sort=sort)

    def get_job_doc(
        self,
        job_id: str | None = None,
        db_id: str | None = None,
        job_index: int | None = None,
    ) -> JobDoc | None:
        query, sort = self.generate_job_id_query(db_id, job_id, job_index)

        data = list(self.jobs.find(query, sort=sort, limit=1))
        if not data:
            return None

        return JobDoc.model_validate(data[0])

    def get_jobs(self, query, projection: list | dict | None = None):
        return list(self.jobs.find(query, projection=projection))

    def count_jobs(
        self,
        query: dict | None = None,
        job_ids: tuple[str, int] | list[tuple[str, int]] | None = None,
        db_ids: str | list[str] | None = None,
        flow_ids: str | list[str] | None = None,
        states: JobState | list[JobState] | None = None,
        locked: bool = False,
        start_date: datetime | None = None,
        end_date: datetime | None = None,
        name: str | None = None,
        metadata: dict | None = None,
    ) -> int:
        """
        Count Jobs based on filters.

        Parameters
        ----------
        query
            A generic query. Will override all the other parameters.
        job_ids
            One or more tuples, each containing the (uuid, index) pair of the
            Jobs to retrieve.
        db_ids
            One or more db_ids of the Jobs to retrieve.
        flow_ids
            One or more Flow uuids to which the Jobs to retrieve belong.
        states
            One or more states of the Jobs.
        locked
            If True only locked Jobs will be selected.
        start_date
            Filter Jobs that were updated_on after this date.
            Should be in the machine local time zone. It will be converted to UTC.
        end_date
            Filter Jobs that were updated_on before this date.
            Should be in the machine local time zone. It will be converted to UTC.
        name
            Pattern matching the name of Job. Default is an exact match, but all
            conventions from python fnmatch can be used (e.g. *test*)
        metadata
            A dictionary of the values of the metadata to match. Should be an
            exact match for all the values provided.

        Returns
        -------
        int
            Number of Jobs matching the criteria.
        """
        if query is None:
            query = self._build_query_job(
                job_ids=job_ids,
                db_ids=db_ids,
                flow_ids=flow_ids,
                states=states,
                locked=locked,
                start_date=start_date,
                end_date=end_date,
                name=name,
                metadata=metadata,
            )
        return self.jobs.count_documents(query)

    def count_flows(
        self,
        query: dict | None = None,
        job_ids: str | list[str] | None = None,
        db_ids: str | list[str] | None = None,
        flow_ids: str | list[str] | None = None,
        states: FlowState | list[FlowState] | None = None,
        start_date: datetime | None = None,
        end_date: datetime | None = None,
        name: str | None = None,
    ) -> int:
        """
        Count flows based on filter parameters.

        Parameters
        ----------
        query
            A generic query. Will override all the other parameters.
        job_ids
            One or more strings with uuids of Jobs belonging to the Flow.
        db_ids
            One or more db_ids of Jobs belonging to the Flow.
        flow_ids
            One or more Flow uuids.
        states
            One or more states of the Flows.
        start_date
            Filter Flows that were updated_on after this date.
            Should be in the machine local time zone. It will be converted to UTC.
        end_date
            Filter Flows that were updated_on before this date.
            Should be in the machine local time zone. It will be converted to UTC.
        name
            Pattern matching the name of Flow. Default is an exact match, but all
            conventions from python fnmatch can be used (e.g. *test*)

        Returns
        -------
        int
            Number of Flows matching the criteria.
        """
        if not query:
            query = self._build_query_flow(
                job_ids=job_ids,
                db_ids=db_ids,
                flow_ids=flow_ids,
                states=states,
                start_date=start_date,
                end_date=end_date,
                name=name,
            )
        return self.flows.count_documents(query)

    def get_jobs_info_by_flow_uuid(
        self, flow_uuid, projection: list | dict | None = None
    ):
        query = {"job.hosts": flow_uuid}
        return list(self.jobs.find(query, projection=projection))

    def add_flow(
        self,
        flow: jobflow.Flow | jobflow.Job | list[jobflow.Job],
        worker: str,
        allow_external_references: bool = False,
        exec_config: ExecutionConfig | None = None,
        resources: dict | QResources | None = None,
    ) -> list[str]:
        from jobflow.core.flow import get_flow

        flow = get_flow(flow, allow_external_references=allow_external_references)

        jobs_list = list(flow.iterflow())
        job_dicts = []
        n_jobs = len(jobs_list)

        doc_next_id = self.auxiliary.find_one_and_update(
            {"next_id": {"$exists": True}}, {"$inc": {"next_id": n_jobs}}
        )
        if doc_next_id is None:
            raise ValueError(
                "It seems that the database has not been initialised. If that is the"
                " case run `jf admin reset` or use the reset() method of JobController"
            )
        first_id = doc_next_id["next_id"]
        db_ids = []
        for (job, parents), db_id_int in zip(
            jobs_list, range(first_id, first_id + n_jobs)
        ):
            prefix = self.project.queue.db_id_prefix or ""
            db_id = f"{prefix}{db_id_int}"
            db_ids.append(db_id)
            job_dicts.append(
                get_initial_job_doc_dict(
                    job,
                    parents,
                    db_id,
                    worker=worker,
                    exec_config=exec_config,
                    resources=resources,
                )
            )

        flow_doc = get_initial_flow_doc_dict(flow, job_dicts)

        # inserting first the flow document and, iteratively, all the jobs
        # should not lead to inconsistencies in the states, even if one of
        # the jobs is checked out in the meanwhile. The opposite could lead
        # to errors.
        self.flows.insert_one(flow_doc)
        self.jobs.insert_many(job_dicts)

        logger.info(f"Added flow ({flow.uuid}) with jobs: {flow.job_uuids}")

        return db_ids

    def _append_flow(
        self,
        job_doc: dict,
        flow_dict: dict,
        new_flow_dict: dict,
        worker: str,
        response_type: DynamicResponseType,
        exec_config: ExecutionConfig | None = None,
        resources: QResources | None = None,
    ) -> None:
        from jobflow import Flow, Job

        decoder = MontyDecoder()

        def deserialize_partial_flow(in_dict: dict):
            """
            Recursively deserialize a Flow dictionary, avoiding the deserialization
            of all the elements that may require external packages.
            """
            if in_dict.get("@class") == "Flow":
                jobs = [deserialize_partial_flow(d) for d in in_dict.get("jobs")]
                flow_init = {
                    k: v
                    for k, v in in_dict.items()
                    if k not in ("@module", "@class", "@version", "job")
                }
                flow_init["jobs"] = jobs
                return Flow(**flow_init)
            # if it is not a Flow, should be a Job
            job_init = {
                k: v
                for k, v in in_dict.items()
                if k not in ("@module", "@class", "@version")
            }
            job_init["config"] = decoder.process_decoded(job_init["config"])
            return Job(**job_init)

        # It is sure that the new_flow_dict is a serialized Flow (and not Job
        # or list[Job]), because the get_flow has already been applied at run
        # time, during the remote execution.
        # Recursive deserialize the Flow without deserializing function and
        # arguments to take advantage of standard Flow/Job methods.
        new_flow = deserialize_partial_flow(new_flow_dict)

        # get job parents. Job parents are identified only by their uuid.
        if response_type == DynamicResponseType.REPLACE:
            job_parents = job_doc["parents"]
        else:
            job_parents = [job_doc["uuid"]]

        # add new jobs to flow
        flow_dict = dict(flow_dict)
        flow_updates: dict[str, dict[str, Any]] = {
            "$push": {"jobs": {"$each": new_flow.job_uuids}}
        }

        # add new jobs
        jobs_list = list(new_flow.iterflow())
        n_new_jobs = len(jobs_list)
        first_id = self.auxiliary.find_one_and_update(
            {"next_id": {"$exists": True}}, {"$inc": {"next_id": n_new_jobs}}
        )["next_id"]
        job_dicts = []
        flow_updates["$set"] = {}
        ids_to_push = []
        for (job, parents), db_id_int in zip(
            jobs_list, range(first_id, first_id + n_new_jobs)
        ):
            prefix = self.project.queue.db_id_prefix or ""
            db_id = f"{prefix}{db_id_int}"
            # inherit the parents of the job to which we are appending
            parents = parents if parents else job_parents  # noqa: PLW2901
            job_dicts.append(
                get_initial_job_doc_dict(
                    job,
                    parents,
                    db_id,
                    worker=worker,
                    exec_config=exec_config,
                    resources=resources,
                )
            )
            flow_updates["$set"][f"parents.{job.uuid}.{job.index}"] = parents
            ids_to_push.append((job_dicts[-1]["db_id"], job.uuid, job.index))
        flow_updates["$push"]["ids"] = {"$each": ids_to_push}

        if response_type == DynamicResponseType.DETOUR:
            # if detour, update the parents of the child jobs
            leaf_uuids = [v for v, d in new_flow.graph.out_degree() if d == 0]
            self.jobs.update_many(
                {"parents": job_doc["uuid"]},
                {"$push": {"parents": {"$each": leaf_uuids}}},
            )

        # flow_dict["updated_on"] = datetime.utcnow()
        flow_updates["$set"]["updated_on"] = datetime.utcnow()

        # TODO, this could be replaced by the actual change, instead of the replace
        self.flows.update_one({"uuid": flow_dict["uuid"]}, flow_updates)
        self.jobs.insert_many(job_dicts)

        logger.info(f"Appended flow ({new_flow.uuid}) with jobs: {new_flow.job_uuids}")

    def checkout_job(
        self,
        query=None,
        flow_uuid: str = None,
        sort: list[tuple[str, int]] | None = None,
    ) -> tuple[str, int] | None:
        """
        Check out one job.

        Set the job state from READY to CHECKED_OUT with an atomic update.
        Flow state is also updated if needed.

        NB: flow is not locked during the checkout at any time.
        Does not require lock of the Job document.
        """
        # comment on locking: lock during check out may serve two purposes:
        # 1) update the state of the Flow object. With the conditional set
        #    this should be fine even without locking
        # 2) to prevent checking out jobs while other processes may be working
        #    on the same flow. (e.g. while rerunning a parent of a READY child,
        #    it would be necessary that the job is not started in the meanwhile).
        #    Without a full Flow lock this case may show up.
        # For the time being do not lock the flow and check if issues are arising.

        query = {} if query is None else dict(query)
        query.update({"state": JobState.READY.value})

        if flow_uuid is not None:
            # if flow uuid provided, only include job ids in that flow
            flow_out = self.get_flow_info_by_flow_uuid(flow_uuid, ["jobs"])
            if not flow_out:
                return None
            job_uuids = flow_out["jobs"]
            query["uuid"] = {"$in": job_uuids}

        if sort is None:
            sort = [("priority", pymongo.DESCENDING), ("created_on", pymongo.ASCENDING)]

        result = self.jobs.find_one_and_update(
            query,
            {
                "$set": {
                    "state": JobState.CHECKED_OUT.value,
                    "updated_on": datetime.utcnow(),
                }
            },
            projection=["uuid", "index"],
            sort=sort,
            # return_document=ReturnDocument.AFTER,
        )

        if not result:
            return None

        reserved_uuid = result["uuid"]
        reserved_index = result["index"]

        # update flow state. If it is READY switch its state, otherwise no change
        # to the state. The operation is atomic.
        # Filtering on the index is not needed
        state_cond = {
            "$cond": {
                "if": {"$eq": ["$state", "READY"]},
                "then": "RUNNING",
                "else": "$state",
            }
        }
        updated_cond = {
            "$cond": {
                "if": {"$eq": ["$state", "READY"]},
                "then": datetime.utcnow(),
                "else": "$updated_on",
            }
        }
        self.flows.find_one_and_update(
            {"jobs": reserved_uuid},
            [{"$set": {"state": state_cond, "updated_on": updated_cond}}],
        )

        return reserved_uuid, reserved_index

    # TODO if jobstore is not an option anymore, the "store" argument
    # can be removed and just use self.jobstore.
    def complete_job(
        self, job_doc: dict, local_path: Path | str, store: JobStore
    ) -> bool:
        # Don't sleep if the flow is locked. Only the Runner should call this,
        # and it will handle the fact of having a locked Flow.
        # Lock before reading the data. locks the Flow for a longer time, but
        # avoids parsing (potentially large) files to discover that the flow is
        # already locked.
        with self.lock_flow(
            filter={"jobs": job_doc["uuid"]}, get_locked_doc=True
        ) as flow_lock:
            if flow_lock.locked_document:
                local_path = Path(local_path)
                out_path = local_path / OUT_FILENAME
                host_flow_id = job_doc["job"]["hosts"][-1]
                if not out_path.exists():
                    msg = (
                        f"The output file {OUT_FILENAME} was not present in the download "
                        f"folder {local_path} and it is required to complete the job"
                    )
                    self.checkin_job(
                        job_doc, flow_lock.locked_document, response=None, error=msg
                    )
                    self.update_flow_state(host_flow_id)
                    return True

                # do not deserialize the response or stored data, saves time and
                # avoids the need for packages to be installed.
                out = loadfn(out_path, cls=None)
                decoder = MontyDecoder()
                doc_update = {"start_time": decoder.process_decoded(out["start_time"])}
                # update the time of the JobDoc, will be used in the checking
                end_time = decoder.process_decoded(out.get("end_time"))
                if end_time:
                    doc_update["end_time"] = end_time

                error = out.get("error")
                if error:
                    self.checkin_job(
                        job_doc,
                        flow_lock.locked_document,
                        response=None,
                        error=error,
                        doc_update=doc_update,
                    )
                    self.update_flow_state(host_flow_id)
                    return True

                response = out.get("response")
                if not response:
                    msg = (
                        f"The output file {OUT_FILENAME} was downloaded, but it does "
                        "not contain the response. The job was likely killed "
                        "before completing"
                    )
                    self.checkin_job(
                        job_doc,
                        flow_lock.locked_document,
                        response=None,
                        error=msg,
                        doc_update=doc_update,
                    )
                    self.update_flow_state(host_flow_id)
                    return True

                remote_store = get_remote_store(
                    store, local_path, self.project.remote_jobstore
                )

                update_store(store, remote_store, job_doc["db_id"])

                self.checkin_job(
                    job_doc,
                    flow_lock.locked_document,
                    response=response,
                    doc_update=doc_update,
                )
                self.update_flow_state(host_flow_id)
                return True
            if flow_lock.unavailable_document:
                # raising the error if the lock could not be acquired leaves
                # the caller handle the issue. In general, it should be the
                # runner, that will retry at a later time.
                raise FlowLockedError.from_flow_doc(
                    flow_lock.unavailable_document, "Could not complete the job"
                )

        return False

    def checkin_job(
        self,
        job_doc: dict,
        flow_dict: dict,
        response: dict | None,
        error: str | None = None,
        doc_update: dict | None = None,
    ):
        stored_data = None
        if response is None:
            new_state = JobState.FAILED.value
        # handle response
        else:
            new_state = JobState.COMPLETED.value
            if response["replace"] is not None:
                self._append_flow(
                    job_doc,
                    flow_dict,
                    response["replace"],
                    response_type=DynamicResponseType.REPLACE,
                    worker=job_doc["worker"],
                    exec_config=job_doc["exec_config"],
                    resources=job_doc["resources"],
                )

            if response["addition"] is not None:
                self._append_flow(
                    job_doc,
                    flow_dict,
                    response["addition"],
                    response_type=DynamicResponseType.ADDITION,
                    worker=job_doc["worker"],
                    exec_config=job_doc["exec_config"],
                    resources=job_doc["resources"],
                )

            if response["detour"] is not None:
                self._append_flow(
                    job_doc,
                    flow_dict,
                    response["detour"],
                    response_type=DynamicResponseType.DETOUR,
                    worker=job_doc["worker"],
                    exec_config=job_doc["exec_config"],
                    resources=job_doc["resources"],
                )

            if response["stored_data"] is not None:
                stored_data = response["stored_data"]

            if response["stop_children"]:
                self.stop_children(job_doc["uuid"])

            if response["stop_jobflow"]:
                self.stop_jobflow(job_uuid=job_doc["uuid"])

        if not doc_update:
            doc_update = {}
        doc_update.update(
            {"state": new_state, "stored_data": stored_data, "error": error}
        )

        result = self.jobs.update_one(
            {"uuid": job_doc["uuid"], "index": job_doc["index"]}, {"$set": doc_update}
        )
        if result.modified_count == 0:
            raise RuntimeError(
                f"The job {job_doc['uuid']} index {job_doc['index']} has not been updated in the database"
            )

        # TODO it should be fine to replace this query by constructing the list of
        # job uuids from the original + those added. Should be verified.
        job_uuids = self.get_flow_info_by_job_uuid(job_doc["uuid"], ["jobs"])["jobs"]
        return len(self.refresh_children(job_uuids)) + 1

    # TODO should this refresh all the kind of states? Or just set to ready?
    def refresh_children(self, job_uuids: list[str]) -> list[int]:
        """
        Set the state of Jobs children to READY following the completion of a Job.

        Parameters
        ----------
        job_uuids
            List of Jobs uuids belonging to a Flow.

        Returns
        -------
            List of db_ids of modified Jobs.
        """
        # go through and look for jobs whose state we can update to ready.
        # Need to ensure that all parent uuids with all indices are completed
        # first find state of all jobs; ensure larger indices are returned last.
        flow_jobs = self.jobs.find(
            {"uuid": {"$in": job_uuids}},
            sort=[("index", 1)],
            projection=["uuid", "index", "parents", "state", "job.config", "db_id"],
        )
        # the mapping only contains jobs with the larger index
        jobs_mapping = {j["uuid"]: j for j in flow_jobs}

        # Now find jobs that are queued and whose parents are all completed
        # (or allowed to fail) and ready them. Assume that none of the children
        # can be in a running state and thus no need to lock them.
        to_ready = []
        for job in jobs_mapping.values():
            allowed_states = [JobState.COMPLETED.value]
            on_missing_ref = (
                job.get("job", {}).get("config", {}).get("on_missing_references", None)
            )
            if on_missing_ref == jobflow.OnMissing.NONE.value:
                allowed_states.extend(
                    (JobState.FAILED.value, JobState.USER_STOPPED.value)
                )
            if job["state"] == JobState.WAITING.value and all(
                jobs_mapping[p]["state"] in allowed_states for p in job["parents"]
            ):
                # Use the db_id to identify the children, since the uuid alone is not
                # enough in some cases.
                to_ready.append(job["db_id"])

        # Here it is assuming that there will be only one job with each uuid, as
        # it should be when switching state to READY the first time.
        # The code forbids rerunning a job that have children with index larger than 1,
        # so this should always be consistent.
        if len(to_ready) > 0:
            self.jobs.update_many(
                {"db_id": {"$in": to_ready}}, {"$set": {"state": JobState.READY.value}}
            )
        return to_ready

    def stop_children(self, job_uuid: str) -> int:
        """
        Stop the direct children of a Job in the WAITING state.

        Parameters
        ----------
        job_uuid
            The uuid of the Job.

        Returns
        -------
            The number of modified Jobs.
        """
        result = self.jobs.update_many(
            {"parents": job_uuid, "state": JobState.WAITING.value},
            {"$set": {"state": JobState.STOPPED.value}},
        )
        return result.modified_count

    def stop_jobflow(self, job_uuid: str = None, flow_uuid: str = None) -> int:
        """
        Stop all the WAITING Jobs in a Flow.

        Parameters
        ----------
        job_uuid
            The uuid of Job to identify the Flow. Incompatible with flow_uuid.
        flow_uuid
            The Flow uuid. Incompatible with job_uuid.

        Returns
        -------
            The number of modified Jobs.
        """
        if job_uuid is None and flow_uuid is None:
            raise ValueError("Either job_uuid or flow_uuid must be set.")

        if job_uuid is not None and flow_uuid is not None:
            raise ValueError("Only one of job_uuid and flow_uuid should be set.")

        criteria = {"uuid": flow_uuid} if job_uuid is None else {"jobs": job_uuid}

        # get uuids of jobs in the flow
        flow_dict = self.flows.find_one(criteria, projection=["jobs"])
        if not flow_dict:
            return 0
        job_uuids = flow_dict["jobs"]

        result = self.jobs.update_many(
            {"uuid": {"$in": job_uuids}, "state": JobState.WAITING.value},
            {"$set": {"state": JobState.STOPPED.value}},
        )
        return result.modified_count

    def get_job_uuids(self, flow_uuids: list[str]) -> list[str]:
        """
        Get the list of Jobs belonging to Flows, based on their uuid.

        Parameters
        ----------
        flow_uuids
            A list of Flow uuids.

        Returns
        -------
            A list of uuids of Jobs belong to the selected Flows.
        """
        job_uuids = []
        for flow in self.flows.find_one(
            {"uuid": {"$in": flow_uuids}}, projection=["jobs"]
        ):
            job_uuids.extend(flow["jobs"])
        return job_uuids

    def get_flow_jobs_data(
        self,
        query: dict | None = None,
        projection: dict | None = None,
        sort: dict | None = None,
        limit: int = 0,
    ) -> list[dict]:
        """
        Get the data of Flows and their Jobs from the DB using an aggregation.

        In the aggregation the Jobs are identified as "jobs".

        Parameters
        ----------
        query
            The query to filter the Flow.
        projection
            The projection for the Flow and Job data.
        sort
            Sorting passed to the aggregation.
        limit
            The maximum number of results returned.

        Returns
        -------
            A list of dictionaries with the result of the query.
        """
        pipeline: list[dict] = [
            {
                "$lookup": {
                    "from": self.jobs_collection,
                    "localField": "jobs",
                    "foreignField": "uuid",
                    "as": "jobs",
                }
            }
        ]

        if query:
            pipeline.append({"$match": query})

        if projection:
            pipeline.append({"$project": projection})

        if sort:
            pipeline.append({"$sort": dict(sort)})

        if limit:
            pipeline.append({"$limit": limit})

        return list(self.flows.aggregate(pipeline))

    def update_flow_state(
        self,
        flow_uuid: str,
        updated_states: dict[str, dict[int, JobState]] | None = None,
    ) -> None:
        """
        Update the state of a Flow in the DB based on the Job's states.

        The Flow should be locked while performing this operation.

        Parameters
        ----------
        flow_uuid
            The uuid of the Flow to update.
        updated_states
            A dictionary with the updated states of Jobs that have not been
            stored in the DB yet. In the form {job_uuid: JobState value}.
        """
        updated_states = updated_states or {}
        projection = ["uuid", "index", "parents", "state"]
        flow_jobs = self.get_jobs_info_by_flow_uuid(
            flow_uuid=flow_uuid, projection=projection
        )

        # update the full list of states and those of the leafs according
        # to the updated_states passed
        jobs_states = [
            updated_states.get(j["uuid"], {}).get(j["index"], JobState(j["state"]))
            for j in flow_jobs
        ]
        leafs = get_flow_leafs(flow_jobs)
        leaf_states = [
            updated_states.get(j["uuid"], {}).get(j["index"], JobState(j["state"]))
            for j in leafs
        ]
        flow_state = FlowState.from_jobs_states(
            jobs_states=jobs_states, leaf_states=leaf_states
        )

        # update flow state. If it is changed update the updated_on
        updated_cond = {
            "$cond": {
                "if": {"$eq": ["$state", flow_state.value]},
                "then": "$updated_on",
                "else": datetime.utcnow(),
            }
        }
        self.flows.find_one_and_update(
            {"uuid": flow_uuid},
            [{"$set": {"state": flow_state.value, "updated_on": updated_cond}}],
        )

    @contextlib.contextmanager
    def lock_job(self, **lock_kwargs) -> Generator[MongoLock, None, None]:
        """
        Lock a Job document.

        See MongoLock context manager for more details about the locking options.

        Parameters
        ----------
        lock_kwargs
            Kwargs passed to the MongoLock context manager.

        Returns
        -------
        MongoLock
            An instance of MongoLock.
        """
        with MongoLock(collection=self.jobs, **lock_kwargs) as lock:
            yield lock

    @contextlib.contextmanager
    def lock_flow(self, **lock_kwargs) -> Generator[MongoLock, None, None]:
        """
        Lock a Flow document.

        See MongoLock context manager for more details about the locking options.

        Parameters
        ----------
        lock_kwargs
            Kwargs passed to the MongoLock context manager.

        Returns
        -------
        MongoLock
            An instance of MongoLock.
        """
        with MongoLock(collection=self.flows, **lock_kwargs) as lock:
            yield lock

    @contextlib.contextmanager
    def lock_job_for_update(
        self,
        query,
        max_step_attempts,
        delta_retry,
        **kwargs,
    ) -> Generator[MongoLock, None, None]:
        """
        Lock a Job document for state update by the Runner.

        See MongoLock context manager for more details about the locking options.

        Parameters
        ----------
        query
            The query used to select the Job document to lock.
        max_step_attempts
            The maximum number of attempts for a single step after which
            the Job should be set to the REMOTE_ERROR state.
        delta_retry
            List of increasing delay between subsequent attempts when the
            advancement of a remote step fails. Used to set the retry time.
        kwargs
            Kwargs passed to the MongoLock context manager.

        Returns
        -------
        MongoLock
            An instance of MongoLock.
        """
        db_filter = dict(query)
        db_filter["remote.retry_time_limit"] = {"$not": {"$gt": datetime.utcnow()}}

        if "sort" not in kwargs:
            kwargs["sort"] = [
                ("priority", pymongo.DESCENDING),
                ("created_on", pymongo.ASCENDING),
            ]

        with self.lock_job(
            filter=db_filter,
            **kwargs,
        ) as lock:
            doc = lock.locked_document

            no_retry = False
            error = None
            try:
                yield lock
            except ConfigError:
                error = traceback.format_exc()
                warnings.warn(error, stacklevel=2)
                no_retry = True
            except RemoteError as e:
                error = f"Remote error: {e.msg}"
                no_retry = e.no_retry
            except Exception:
                error = traceback.format_exc()
                warnings.warn(error, stacklevel=2)

            set_output = lock.update_on_release

            if lock.locked_document:
                if not error:
                    succeeded_update = {
                        "$set": {
                            "remote.step_attempts": 0,
                            "remote.retry_time_limit": None,
                            "remote.error": None,
                        }
                    }
                    update_on_release = deep_merge_dict(
                        succeeded_update, set_output or {}
                    )
                else:
                    step_attempts = doc["remote"]["step_attempts"]
                    no_retry = no_retry or step_attempts >= max_step_attempts
                    if no_retry:
                        update_on_release = {
                            "$set": {
                                "state": JobState.REMOTE_ERROR.value,
                                "previous_state": doc["state"],
                                "remote.error": error,
                            }
                        }
                    else:
                        step_attempts += 1
                        ind = min(step_attempts, len(delta_retry)) - 1
                        delta = delta_retry[ind]
                        retry_time_limit = datetime.utcnow() + timedelta(seconds=delta)
                        update_on_release = {
                            "$set": {
                                "remote.step_attempts": step_attempts,
                                "remote.retry_time_limit": retry_time_limit,
                                "remote.error": error,
                            }
                        }
                if "$set" in update_on_release:
                    update_on_release["$set"]["updated_on"] = datetime.utcnow()

                lock.update_on_release = update_on_release

    @contextlib.contextmanager
    def lock_job_flow(
        self,
        job_id: str | None = None,
        db_id: str | None = None,
        job_index: int | None = None,
        wait: int | None = None,
        break_lock: bool = False,
        acceptable_states: list[JobState] | None = None,
        job_lock_kwargs: dict | None = None,
        flow_lock_kwargs: dict | None = None,
    ) -> Generator[tuple[MongoLock, MongoLock], None, None]:
        """
        Lock one Job document and the Flow document the Job belongs to.

        See MongoLock context manager for more details about the locking options.

        Parameters
        ----------
        job_id
            The uuid of the Job to lock.
        db_id
            The db_id of the Job to lock.
        job_index
            The index of the Job to lock.
        wait
            The amount of seconds to wait for a lock to be released.
        break_lock
            True if the context manager is allowed to forcibly break a lock.
        acceptable_states
            A list of JobStates. If not among these a ValueError exception is
            raised.
        job_lock_kwargs
            Kwargs passed to MongoLock for the Job lock.
        flow_lock_kwargs
            Kwargs passed to MongoLock for the Flow lock.

        Returns
        -------
        MongoLock, MongoLock
            An instance of MongoLock.
        """
        lock_filter, sort = self.generate_job_id_query(db_id, job_id, job_index)
        sleep = None
        if wait:
            sleep = 10
        job_lock_kwargs = job_lock_kwargs or {}
        flow_lock_kwargs = flow_lock_kwargs or {}
        with self.lock_job(
            filter=lock_filter,
            break_lock=break_lock,
            sort=sort,
            sleep=sleep,
            max_wait=wait,
            get_locked_doc=True,
            **job_lock_kwargs,
        ) as job_lock:
            job_doc_dict = job_lock.locked_document
            if not job_doc_dict:
                if job_lock.unavailable_document:
                    raise JobLockedError.from_job_doc(job_lock.unavailable_document)
                raise ValueError(f"No Job document matching criteria {lock_filter}")
            job_state = JobState(job_doc_dict["state"])
            if acceptable_states and job_state not in acceptable_states:
                raise ValueError(
                    f"Job in state {job_doc_dict['state']}. The action cannot be performed"
                )

            flow_filter = {"jobs": job_doc_dict["uuid"]}
            with self.lock_flow(
                filter=flow_filter,
                sleep=sleep,
                max_wait=wait,
                get_locked_doc=True,
                break_lock=break_lock,
                **flow_lock_kwargs,
            ) as flow_lock:
                if not flow_lock.locked_document:
                    if flow_lock.unavailable_document:
                        raise FlowLockedError.from_flow_doc(
                            flow_lock.unavailable_document
                        )
                    raise ValueError(
                        f"No Flow document matching criteria {flow_filter}"
                    )

                yield job_lock, flow_lock

    def ping_flow_doc(self, uuid: str) -> None:
        """
        Ping a Flow document to update its "updated_on" value.

        Parameters
        ----------
        uuid
            The uuid of the Flow to update.
        """
        self.flows.find_one_and_update(
            {"nodes": uuid}, {"$set": {"updated_on": datetime.utcnow()}}
        )

    def _cancel_queue_process(self, job_doc: dict) -> None:
        """
        Cancel the process in the remote queue.

        Parameters
        ----------
        job_doc
            The dict of the JobDoc with the Job to be cancelled.
        """
        queue_process_id = job_doc["remote"]["process_id"]
        if not queue_process_id:
            raise ValueError("The process id is not defined in the job document")
        worker = self.project.workers[job_doc["worker"]]
        host = worker.get_host()
        try:
            host.connect()
            queue_manager = QueueManager(worker.get_scheduler_io(), host)
            cancel_result = queue_manager.cancel(queue_process_id)
            if cancel_result.status != CancelStatus.SUCCESSFUL:
                raise RuntimeError(
                    f"Cancelling queue process {queue_process_id} failed. stdout: {cancel_result.stdout}. stderr: {cancel_result.stderr}"
                )
        finally:
            try:
                host.close()
            except Exception:
                logger.warning(
                    f"The connection to host {host} could not be closed.", exc_info=True
                )

    def get_batch_processes(self, worker: str) -> dict[str, str]:
        """
        Get the batch processes associated with a given worker.

        Parameters
        ----------
        worker
            The worker name.

        Returns
        -------
        dict
            A dictionary with the {process_id: process_uuid} of the batch
            jobs running on the selected worker.
        """
        result = self.auxiliary.find_one({"batch_processes": {"$exists": True}})
        if result:
            return result["batch_processes"].get(worker, {})
        return {}

    def add_batch_process(
        self, process_id: str, process_uuid: str, worker: str
    ) -> dict:
        """
        Add a batch process to the list of running processes.

        Two IDs are defined, one to keep track of the actual process number and one
        to be associated to the Jobs that are being executed. The need for two IDs
        originates from the fact that the former may not be known at runtime.

        Parameters
        ----------
        process_id
            The ID of the processes obtained from the QueueManager.
        process_uuid
            A unique ID to identify the processes.
        worker
            The worker where the process is being executed.

        Returns
        -------
        dict
            The updated document.
        """
        return self.auxiliary.find_one_and_update(
            {"batch_processes": {"$exists": True}},
            {"$push": {f"batch_processes.{worker}.{process_id}": process_uuid}},
            upsert=True,
        )

    def remove_batch_process(self, process_id: str, worker: str) -> dict:
        """
        Remove a process from the list of running batch processes.

        Parameters
        ----------
        process_id
            The ID of the processes obtained from the QueueManager.
        worker
            The worker where the process was being executed.

        Returns
        -------
        dict
            The updated document.
        """
        return self.auxiliary.find_one_and_update(
            {"batch_processes": {"$exists": True}},
            {"$unset": {f"batch_processes.{worker}.{process_id}": ""}},
            upsert=True,
        )


def get_flow_leafs(job_docs: list[dict]) -> list[dict]:
    """
    Get the leaf jobs from a list of serilized representation of JobDoc.

    Parameters
    ----------
    job_docs
        The list of serialized JobDocs in the Flow

    Returns
    -------
    list
        The list of serialized JobDocs that are leafs of the Flow.
    """
    # first sort the list, so that only the largest indexes are kept in the dictionary
    job_docs = sorted(job_docs, key=lambda j: j["index"])
    d = {j["uuid"]: j for j in job_docs}
    for j in job_docs:
        if j["parents"]:
            for parent_id in j["parents"]:
                d.pop(parent_id, None)

    return list(d.values())<|MERGE_RESOLUTION|>--- conflicted
+++ resolved
@@ -14,11 +14,8 @@
 import jobflow
 import pymongo
 from jobflow import JobStore, OnMissing
-<<<<<<< HEAD
-=======
 from maggma.stores import MongoStore
 from monty.dev import deprecated
->>>>>>> 189518f0
 from monty.json import MontyDecoder
 from monty.serialization import loadfn
 from qtoolkit.core.data_objects import CancelStatus, QResources
